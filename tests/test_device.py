# This file is part of QuTiP: Quantum Toolbox in Python.
#
#    Copyright (c) 2011 and later, Paul D. Nation and Robert J. Johansson.
#    All rights reserved.
#
#    Redistribution and use in source and binary forms, with or without
#    modification, are permitted provided that the following conditions are
#    met:
#
#    1. Redistributions of source code must retain the above copyright notice,
#       this list of conditions and the following disclaimer.
#
#    2. Redistributions in binary form must reproduce the above copyright
#       notice, this list of conditions and the following disclaimer in the
#       documentation and/or other materials provided with the distribution.
#
#    3. Neither the name of the QuTiP: Quantum Toolbox in Python nor the names
#       of its contributors may be used to endorse or promote products derived
#       from this software without specific prior written permission.
#
#    THIS SOFTWARE IS PROVIDED BY THE COPYRIGHT HOLDERS AND CONTRIBUTORS
#    "AS IS" AND ANY EXPRESS OR IMPLIED WARRANTIES, INCLUDING, BUT NOT
#    LIMITED TO, THE IMPLIED WARRANTIES OF MERCHANTABILITY AND FITNESS FOR A
#    PARTICULAR PURPOSE ARE DISCLAIMED. IN NO EVENT SHALL THE COPYRIGHT
#    HOLDER OR CONTRIBUTORS BE LIABLE FOR ANY DIRECT, INDIRECT, INCIDENTAL,
#    SPECIAL, EXEMPLARY, OR CONSEQUENTIAL DAMAGES (INCLUDING, BUT NOT
#    LIMITED TO, PROCUREMENT OF SUBSTITUTE GOODS OR SERVICES; LOSS OF USE,
#    DATA, OR PROFITS; OR BUSINESS INTERRUPTION) HOWEVER CAUSED AND ON ANY
#    THEORY OF LIABILITY, WHETHER IN CONTRACT, STRICT LIABILITY, OR TORT
#    (INCLUDING NEGLIGENCE OR OTHERWISE) ARISING IN ANY WAY OUT OF THE USE
#    OF THIS SOFTWARE, EVEN IF ADVISED OF THE POSSIBILITY OF SUCH DAMAGE.
###############################################################################
from itertools import product
from functools import reduce
from operator import mul

import warnings
import numpy as np
import pytest

import qutip
<<<<<<< HEAD
from qutip_qip.circuit import QubitCircuit
from qutip_qip.operations import Gate, gate_sequence_product
from qutip_qip.device.cavityqed import DispersiveCavityQED
from qutip_qip.device.spinchain import LinearSpinChain, CircularSpinChain

=======
from qutip_qip.circuit import Gate, QubitCircuit
from qutip_qip.operations.gates import gate_sequence_product
from qutip_qip.device import (
    DispersiveCavityQED, LinearSpinChain, CircularSpinChain, SCQubits
)
>>>>>>> d58c3109

_tol = 2.e-2

_x = Gate("X", targets=[0])
_z = Gate("Z", targets=[0])
_y = Gate("Y", targets=[0])
_snot = Gate("SNOT", targets=[0])
_rz = Gate("RZ", targets=[0], arg_value=np.pi/2, arg_label=r"\pi/2")
_rx = Gate("RX", targets=[0], arg_value=np.pi/2, arg_label=r"\pi/2")
_ry = Gate("RY", targets=[0], arg_value=np.pi/2, arg_label=r"\pi/2")
_iswap = Gate("ISWAP", targets=[0, 1])
_cnot = Gate("CNOT", targets=[0], controls=[1])
_sqrt_iswap = Gate("SQRTISWAP", targets=[0, 1])


single_gate_tests = [
    pytest.param(2, [_z], id="Z"),
    pytest.param(2, [_x], id="X"),
    pytest.param(2, [_y], id="Y"),
    pytest.param(2, [_snot], id="SNOT"),
    pytest.param(2, [_rz], id="RZ"),
    pytest.param(2, [_rx], id="RX"),
    pytest.param(2, [_ry], id="RY"),
    pytest.param(2, [_iswap], id="ISWAP"),
    pytest.param(2, [_sqrt_iswap], id="SQRTISWAP", marks=pytest.mark.skip),
    pytest.param(2, [_cnot], id="CNOT"),
]


def _ket_expaned_dims(qubit_state, expanded_dims):
    all_qubit_basis = list(product([0, 1], repeat=len(expanded_dims)))
    old_dims = qubit_state.dims[0]
    expanded_qubit_state = np.zeros(
        reduce(mul, expanded_dims, 1), dtype=np.complex128)
    for basis_state in all_qubit_basis:
        old_ind = np.ravel_multi_index(basis_state, old_dims)
        new_ind = np.ravel_multi_index(basis_state, expanded_dims)
        expanded_qubit_state[new_ind] = qubit_state[old_ind, 0]
    expanded_qubit_state.reshape((reduce(mul, expanded_dims, 1), 1))
    return qutip.Qobj(
        expanded_qubit_state, dims=[expanded_dims, [1]*len(expanded_dims)])


device_lists_analytic = [
    pytest.param(DispersiveCavityQED, {"g":0.1}, id = "DispersiveCavityQED"),
    pytest.param(LinearSpinChain, {}, id = "LinearSpinChain"),
    pytest.param(CircularSpinChain, {}, id = "CircularSpinChain"),
]

device_lists_numeric = device_lists_analytic + [
    # Does not support global phase
    pytest.param(SCQubits, {}, id = "SCQubits"),
]


@pytest.mark.parametrize(("num_qubits", "gates"), single_gate_tests)
@pytest.mark.parametrize(("device_class", "kwargs"), device_lists_analytic)
def test_device_against_gate_sequence(
    num_qubits, gates, device_class, kwargs):
    circuit = QubitCircuit(num_qubits)
    for gate in gates:
        circuit.add_gate(gate)
    U_ideal = gate_sequence_product(circuit.propagators())

    device = device_class(num_qubits)
    U_physical = gate_sequence_product(device.run(circuit))
    assert (U_ideal - U_physical).norm() < _tol


@pytest.mark.parametrize(("num_qubits", "gates"), single_gate_tests)
@pytest.mark.parametrize(("device_class", "kwargs"), device_lists_analytic)
def test_analytical_evolution(num_qubits, gates, device_class, kwargs):
    circuit = QubitCircuit(num_qubits)
    for gate in gates:
        circuit.add_gate(gate)
    state = qutip.rand_ket(2**num_qubits)
    state.dims = [[2]*num_qubits, [1]*num_qubits]
    ideal = gate_sequence_product([state] + circuit.propagators())
    device = device_class(num_qubits)
    operators = device.run_state(init_state=state, qc=circuit, analytical=True)
    result = gate_sequence_product(operators)
    assert abs(qutip.metrics.fidelity(result, ideal) - 1) < _tol


@pytest.mark.filterwarnings("ignore:Not in the dispersive regime")
@pytest.mark.parametrize(("num_qubits", "gates"), single_gate_tests)
@pytest.mark.parametrize(("device_class", "kwargs"), device_lists_numeric)
def test_numerical_evolution(
    num_qubits, gates, device_class, kwargs):
    num_qubits = 2
    circuit = QubitCircuit(num_qubits)
    for gate in gates:
        circuit.add_gate(gate)
    device = device_class(num_qubits, **kwargs)
    device.load_circuit(circuit)

    state = qutip.rand_ket(2**num_qubits)
    state.dims = [[2]*num_qubits, [1]*num_qubits]
    target = gate_sequence_product([state] + circuit.propagators())
    if isinstance(device, DispersiveCavityQED):
        num_ancilla = len(device.dims)-num_qubits
        ancilla_indices = slice(0, num_ancilla)
        extra = qutip.basis(device.dims[ancilla_indices], [0]*num_ancilla)
        init_state = qutip.tensor(extra, state)
    elif isinstance(device, SCQubits):
        # expand to 3-level represetnation
        init_state = _ket_expaned_dims(state, device.dims)
    else:
        init_state = state
    options = qutip.Options(store_final_state=True, nsteps=50_000)
    result = device.run_state(init_state=init_state,
                              analytical=False,
                              options=options)
    numerical_result = result.final_state
    if isinstance(device, DispersiveCavityQED):
        target = qutip.tensor(extra, target)
    elif isinstance(device, SCQubits):
        target = _ket_expaned_dims(target, device.dims)
    assert _tol > abs(1 - qutip.metrics.fidelity(numerical_result, target))


circuit = QubitCircuit(3)
circuit.add_gate("RX", targets=[0], arg_value=np.pi/2)
circuit.add_gate("RZ", targets=[2], arg_value=np.pi)
circuit.add_gate("CNOT", targets=[0], controls=[1])
circuit.add_gate("ISWAP", targets=[2, 1])
circuit.add_gate("Y", targets=[2])
circuit.add_gate("Z", targets=[0])
circuit.add_gate("IDLE", targets=[1], arg_value=1.)
circuit.add_gate("CNOT", targets=[0], controls=[2])
circuit.add_gate("Z", targets=[1])
circuit.add_gate("X", targets=[1])

from copy import deepcopy
circuit2 = deepcopy(circuit)
circuit2.add_gate("SQRTISWAP", targets=[0, 2])  # supported only by SpinChain


@pytest.mark.filterwarnings("ignore:Not in the dispersive regime")
@pytest.mark.parametrize(("circuit", "device_class", "kwargs"), [
    pytest.param(circuit, DispersiveCavityQED, {"g":0.1}, id = "DispersiveCavityQED"),
    pytest.param(circuit2, LinearSpinChain, {}, id = "LinearSpinChain"),
    pytest.param(circuit2, CircularSpinChain, {}, id = "CircularSpinChain"),
    # The length of circuit is limited for SCQubits due to leakage
    pytest.param(circuit, SCQubits, {"omega_single":[0.003]*3}, id = "SCQubits"),
])
@pytest.mark.parametrize(("schedule_mode"), ["ASAP", "ALAP", None])
def test_numerical_circuit(circuit, device_class, kwargs, schedule_mode):
    num_qubits = circuit.N
    with warnings.catch_warnings(record=True):
        device = device_class(circuit.N, **kwargs)
    device.load_circuit(circuit, schedule_mode=schedule_mode)

    state = qutip.rand_ket(2**num_qubits)
    state.dims = [[2]*num_qubits, [1]*num_qubits]
    target = gate_sequence_product([state] + circuit.propagators())
    if isinstance(device, DispersiveCavityQED):
        num_ancilla = len(device.dims)-num_qubits
        ancilla_indices = slice(0, num_ancilla)
        extra = qutip.basis(device.dims[ancilla_indices], [0]*num_ancilla)
        init_state = qutip.tensor(extra, state)
    elif isinstance(device, SCQubits):
        # expand to 3-level represetnation
        init_state = _ket_expaned_dims(state, device.dims)
    else:
        init_state = state
    options = qutip.Options(store_final_state=True, nsteps=50_000)
    result = device.run_state(init_state=init_state,
                              analytical=False,
                              options=options)
    if isinstance(device, DispersiveCavityQED):
        target = qutip.tensor(extra, target)
    elif isinstance(device, SCQubits):
        target = _ket_expaned_dims(target, device.dims)
    assert _tol > abs(1 - qutip.metrics.fidelity(result.final_state, target))<|MERGE_RESOLUTION|>--- conflicted
+++ resolved
@@ -39,19 +39,11 @@
 import pytest
 
 import qutip
-<<<<<<< HEAD
 from qutip_qip.circuit import QubitCircuit
 from qutip_qip.operations import Gate, gate_sequence_product
-from qutip_qip.device.cavityqed import DispersiveCavityQED
-from qutip_qip.device.spinchain import LinearSpinChain, CircularSpinChain
-
-=======
-from qutip_qip.circuit import Gate, QubitCircuit
-from qutip_qip.operations.gates import gate_sequence_product
-from qutip_qip.device import (
-    DispersiveCavityQED, LinearSpinChain, CircularSpinChain, SCQubits
-)
->>>>>>> d58c3109
+from qutip_qip.device import (DispersiveCavityQED, LinearSpinChain,
+                                CircularSpinChain, SCQubits)
+
 
 _tol = 2.e-2
 
