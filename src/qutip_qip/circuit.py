# This file is part of QuTiP: Quantum Toolbox in Python.
#
#    Copyright (c) 2011 and later, Paul D. Nation and Robert J. Johansson.
#    All rights reserved.
#
#    Redistribution and use in sourc e and binary forms, with or without
#    modification, are permitted provided that the following conditions are
#    met:
#
#    1. Redistributions of source code must retain the above copyright notice,
#       this list of conditions and the following disclaimer.
#
#    2. Redistributions in binary form must reproduce the above copyright
#       notice, this list of conditions and the following disclaimer in the
#       documentation and/or other materials provided with the distribution.
#
#    3. Neither the name of the QuTiP: Quantum Toolbox in Python nor the names
#       of its contributors may be used to endorse or promote products derived
#       from this software without specific prior written permission.
#
#    THIS SOFTWARE IS PROVIDED BY THE COPYRIGHT HOLDERS AND CONTRIBUTORS
#    "AS IS" AND ANY EXPRESS OR IMPLIED WARRANTIES, INCLUDING, BUT NOT
#    LIMITED TO, THE IMPLIED WARRANTIES OF MERCHANTABILITY AND FITNESS FOR A
#    PARTICULAR PURPOSE ARE DISCLAIMED. IN NO EVENT SHALL THE COPYRIGHT
#    HOLDER OR CONTRIBUTORS BE LIABLE FOR ANY DIRECT, INDIRECT, INCIDENTAL,
#    SPECIAL, EXEMPLARY, OR CONSEQUENTIAL DAMAGES (INCLUDING, BUT NOT
#    LIMITED TO, PROCUREMENT OF SUBSTITUTE GOODS OR SERVICES; LOSS OF USE,
#    DATA, OR PROFITS; OR BUSINESS INTERRUPTION) HOWEVER CAUSED AND ON ANY
#    THEORY OF LIABILITY, WHETHER IN CONTRACT, STRICT LIABILITY, OR TORT
#    (INCLUDING NEGLIGENCE OR OTHERWISE) ARISING IN ANY WAY OUT OF THE USE
#    OF THIS SOFTWARE, EVEN IF ADVISED OF THE POSSIBILITY OF SUCH DAMAGE.
###############################################################################
from collections.abc import Iterable
from itertools import product
import numbers

import warnings
import inspect

import numpy as np
from copy import deepcopy

from . import circuit_latex as _latex
from .operations import (Gate, rx, ry, rz, sqrtnot, snot, phasegate,
                                        x_gate, y_gate, z_gate, cy_gate,
                                        cz_gate, s_gate, t_gate, cs_gate,
                                        qasmu_gate, ct_gate, cphase, cnot,
                                        csign, berkeley, swapalpha, swap,
                                        iswap, sqrtswap, sqrtiswap, fredkin,
                                        toffoli, controlled_gate, globalphase,
                                        expand_operator, gate_sequence_product)
<<<<<<< HEAD
from qutip import tensor, basis, identity, ket2dm, Qobj
=======
from qutip import tensor, basis, identity, ket2dm, qeye
from qutip.qobj import Qobj
>>>>>>> d58c3109
from qutip.measurement import measurement_statistics


try:
    from IPython.display import Image as DisplayImage, SVG as DisplaySVG
except ImportError:
    # If IPython doesn't exist, then we set the nice display hooks to be simple
    # pass-throughs.
    def DisplayImage(data, *args, **kwargs):
        return data

    def DisplaySVG(data, *args, **kwargs):
        return data

__all__ = ['QubitCircuit', 'Measurement',
           'CircuitResult', 'CircuitSimulator']

class Measurement:
    """
    Representation of a quantum measurement, with its required parameters,
    and target qubits.

    Parameters
    ----------
    name : string
        Measurement name.
    targets : list or int
        Gate targets.
    classical_store : int
        Result of the measurment is stored in this
        classical register of the circuit.
    """

    def __init__(self, name, targets=None, index=None, classical_store=None):
        """
        Create a measurement with specified parameters.
        """

        self.name = name
        self.targets = None
        self.classical_store = classical_store
        self.index = index

        if not isinstance(targets, Iterable) and targets is not None:
            self.targets = [targets]
        else:
            self.targets = targets

        for ind_list in [self.targets]:
            if isinstance(ind_list, Iterable):
                all_integer = all(
                    [isinstance(ind, numbers.Integral) for ind in ind_list])
                if not all_integer:
                    raise ValueError("Index of a qubit must be an integer")

    def measurement_comp_basis(self, state):
        '''
        Measures a particular qubit (determined by the target)
        whose ket vector/ density matrix is specified in the
        computational basis and returns collapsed_states and probabilities
        (retains full dimension).

        Parameters
        ----------
        state : ket or oper
                state to be measured on specified by
                ket vector or density matrix

        Returns
        -------
        collapsed_states : List of Qobjs
                        the collapsed state obtained after measuring the qubits
                        and obtaining the qubit specified by the target in the
                        state specified by the index.
        probabilities : List of floats
                        the probability of measuring a state in a the state
                        specified by the index.
        '''

        n = int(np.log2(state.shape[0]))
        target = self.targets[0]

        if target < n:
            op0 = basis(2, 0) * basis(2, 0).dag()
            op1 = basis(2, 1) * basis(2, 1).dag()
            measurement_ops = [op0, op1]
        else:
            raise ValueError("target is not valid")

        return measurement_statistics(state, measurement_ops,
                                      targets=self.targets)

    def __str__(self):
        str_name = (("Measurement(%s, target=%s, classical_store=%s)") %
                    (self.name, self.targets, self.classical_store))
        return str_name

    def __repr__(self):
        return str(self)

    def _repr_latex_(self):
        return str(self)

    def _to_qasm(self, qasm_out):
        """
        Pipe output of measurement to QasmOutput object.

        Parameters
        ----------
        qasm_out: QasmOutput
            object to store QASM output.
        """

        qasm_out.output("measure q[{}] -> c[{}]".format(self.targets[0],
                                                        self.classical_store))


class QubitCircuit:
    """
    Representation of a quantum program/algorithm, maintaining a sequence
    of gates.

    Parameters
    ----------
    N : int
        Number of qubits in the system.
    user_gates : dict
        Define a dictionary of the custom gates. See examples for detail.
    input_states : list
        A list of string such as `0`,'+', "A", "Y". Only used for latex.
    dims : list
        A list of integer for the dimension of each composite system.
        e.g [2,2,2,2,2] for 5 qubits system. If None, qubits system
        will be the default option.

    Examples
    --------
    >>> def user_gate():
    ...     mat = np.array([[1.,   0],
    ...                     [0., 1.j]])
    ...     return Qobj(mat, dims=[[2], [2]])
    >>> qubit_circuit = QubitCircuit(2, user_gates={"T":user_gate})
    >>> qubit_circuit.add_gate("T", targets=[0])
    """

    def __init__(self, N, input_states=None, output_states=None,
                 reverse_states=True, user_gates=None, dims=None, num_cbits=0):
        # number of qubits in the register
        self.N = N
        self.reverse_states = reverse_states
        self.gates = []
        self.U_list = []
        self.dims = dims
        self.num_cbits = num_cbits

        if input_states:
            self.input_states = input_states
        else:
            self.input_states = [None for i in range(N+num_cbits)]

        if output_states:
            self.output_states = output_states
        else:
            self.output_states = [None for i in range(N+num_cbits)]

        if user_gates is None:
            self.user_gates = {}
        else:
            if isinstance(user_gates, dict):
                self.user_gates = user_gates
            else:
                raise ValueError(
                    "`user_gate` takes a python dictionary of the form"
                    "{{str: gate_function}}, not {}".format(user_gates))

    def add_state(self, state, targets=None, state_type="input"):
        """
        Add an input or ouput state to the circuit. By default all the input
        and output states will be initialized to `None`. A particular state can
        be added by specifying the state and the qubit where it has to be added
        along with the type as input or output.

        Parameters
        ----------
        state: str
            The state that has to be added. It can be any string such as `0`,
            '+', "A", "Y"
        targets: list
            A list of qubit positions where the given state has to be added.
        state_type: str
            One of either "input" or "output". This specifies whether the state
            to be added is an input or output.
            default: "input"

        """

        if state_type == "input":
            for i in targets:
                self.input_states[i] = state
        if state_type == "output":
            for i in targets:
                self.output_states[i] = state

    def add_measurement(self, measurement, targets=None, index=None,
                        classical_store=None):
        """
        Adds a measurement with specified parameters to the circuit.

        Parameters
        ----------
        name: string
            Measurement name. If name is an instance of `Measuremnent`,
            parameters are unpacked and added.
        targets: list
            Gate targets
        index : list
            Positions to add the gate.
        classical_store : int
            Classical register where result of measurement is stored.
        """

        if isinstance(measurement, Measurement):
            name = measurement.name
            targets = measurement.targets
            classical_store = measurement.classical_store

        else:
            name = measurement

        if index is None:
            self.gates.append(
                    Measurement(name, targets=targets,
                                classical_store=classical_store))

        else:
            for position in index:
                self.gates.insert(
                    position,
                    Measurement(name, targets=targets,
                                classical_store=classical_store))

    def add_gate(self, gate, targets=None, controls=None, arg_value=None,
                 arg_label=None, index=None,
                 classical_controls=None, control_value=None):
        """
        Adds a gate with specified parameters to the circuit.

        Parameters
        ----------
        gate: string or :class:`.Gate`
            Gate name. If gate is an instance of :class:`.Gate`, parameters are
            unpacked and added.
        targets: list
            Gate targets.
        controls: list
            Gate controls.
        arg_value: float
            Argument value(phi).
        arg_label: string
            Label for gate representation.
        index : list
            Positions to add the gate.
        classical_controls : int or list of int, optional
            indices of classical bits to control gate on.
        control_value : int, optional
            value of classical bits to control on, the classical controls are
            interpreted as an integer with lowest bit being the first one.
            If not specified, then the value is interpreted to be
            2 ** len(classical_controls) - 1
            (i.e. all classical controls are 1).
        """

        if isinstance(gate, Gate):
            name = gate.name
            targets = gate.targets
            controls = gate.controls
            arg_value = gate.arg_value
            arg_label = gate.arg_label
            classical_controls = gate.classical_controls
            control_value = gate.control_value

        else:
            name = gate

        if index is None:
            gate = Gate(name, targets=targets, controls=controls,
                        arg_value=arg_value, arg_label=arg_label,
                        classical_controls=classical_controls,
                        control_value=control_value)
            self.gates.append(gate)

        else:
            for position in index:
                num_mes = (sum(isinstance(op, Measurement) for op
                               in self.gates[:position]))
                gate = Gate(name, targets=targets, controls=controls,
                            arg_value=arg_value, arg_label=arg_label,
                            classical_controls=classical_controls,
                            control_value=control_value)
                self.gates.insert(position, gate)

    def add_1q_gate(self, name, start=0, end=None, qubits=None,
                    arg_value=None, arg_label=None,
                    classical_controls=None, control_value=None):
        """
        Adds a single qubit gate with specified parameters on a variable
        number of qubits in the circuit. By default, it applies the given gate
        to all the qubits in the register.

        Parameters
        ----------
        name : string
            Gate name.
        start : int
            Starting location of qubits.
        end : int
            Last qubit for the gate.
        qubits : list
            Specific qubits for applying gates.
        arg_value : float
            Argument value(phi).
        arg_label : string
            Label for gate representation.
        """
        if name not in ["RX", "RY", "RZ", "SNOT", "SQRTNOT", "PHASEGATE",
                        "X", "Y", "Z", "S", "T", "QASMU"]:
            raise ValueError("%s is not a single qubit gate" % name)

        if qubits is not None:
            for _, i in enumerate(qubits):
                gate = Gate(name, targets=qubits[i], controls=None,
                            arg_value=arg_value, arg_label=arg_label,
                            classical_controls=classical_controls,
                            control_value=control_value)
                self.gates.append(gate)

        else:
            if end is None:
                end = self.N - 1
            for i in range(start, end+1):
                gate = Gate(name, targets=i, controls=None,
                            arg_value=arg_value, arg_label=arg_label,
                            classical_controls=classical_controls,
                            control_value=control_value)
                self.gates.append(gate)

    def add_circuit(self, qc, start=0):
        """
        Adds a block of a qubit circuit to the main circuit.
        Globalphase gates are not added.

        Parameters
        ----------
        qc : :class:`.QubitCircuit`
            The circuit block to be added to the main circuit.
        start : int
            The qubit on which the first gate is applied.
        """
        if self.N - start < qc.N:
            raise NotImplementedError("Targets exceed number of qubits.")

        for circuit_op in qc.gates:

            if isinstance(circuit_op, Gate):
                gate = circuit_op

                if gate.name in ["RX", "RY", "RZ",
                                 "SNOT", "SQRTNOT", "PHASEGATE", "QASMU"]:
                    self.add_gate(gate.name, gate.targets[0] + start, None,
                                  gate.arg_value, gate.arg_label)
                elif gate.name in ["X", "Y", "Z", "S", "T"]:
                    self.add_gate(gate.name, gate.targets[0] + start, None,
                                  None, gate.arg_label)
                elif gate.name in ["CPHASE", "CNOT", "CSIGN", "CRX", "CRY",
                                   "CRZ", "CY", "CZ", "CS", "CT"]:
                    self.add_gate(gate.name, gate.targets[0] + start,
                                  gate.controls[0] + start, gate.arg_value,
                                  gate.arg_label)
                elif gate.name in ["BERKELEY", "SWAPalpha", "SWAP", "ISWAP",
                                   "SQRTSWAP", "SQRTISWAP"]:
                    self.add_gate(gate.name,
                                  [gate.targets[0] + start,
                                   gate.targets[1] + start])
                elif gate.name in ["TOFFOLI"]:
                    self.add_gate(gate.name, gate.targets[0] + start,
                                  [gate.controls[0] + start,
                                   gate.controls[1] + start], None, None)
                elif gate.name in ["FREDKIN"]:
                    self.add_gate(gate.name,
                                  [gate.targets[0] + start,
                                   gate.targets[1] + start],
                                  gate.controls + start, None, None)
                elif gate.name in self.user_gates:
                    self.add_gate(
                        gate.name, targets=gate.targets,
                        arg_value=gate.arg_value)
            else:
                measurement = circuit_op
                self.add_measurement(
                                measurement.name,
                                targets=[measurement.targets[0] + start],
                                classical_store=measurement.classical_store)

    def remove_gate_or_measurement(self, index=None, end=None,
                                   name=None, remove="first"):
        """
        Remove a gate from a specific index or between two indexes or the
        first, last or all instances of a particular gate.

        Parameters
        ----------
        index : int
            Location of gate or measurement to be removed.
        name : string
            Gate or Measurement name to be removed.
        remove : string
            If first or all gates/measurements are to be removed.
        """
        if index is not None:
            if index > len(self.gates):
                raise ValueError("Index exceeds number \
                                    of gates + measurements.")
            if end is not None and end <= len(self.gates):
                for i in range(end - index):
                    self.gates.pop(index + i)
            elif end is not None and end > self.N:
                raise ValueError("End target exceeds number \
                                    of gates + measurements.")
            else:
                self.gates.pop(index)

        elif name is not None and remove == "first":
            for circuit_op in self.gates:
                if name == circuit_op.name:
                    self.gates.remove(circuit_op)
                    break

        elif name is not None and remove == "last":
            for i in reversed(range(len(self.gates))):
                if name == self.gates[i].name:
                    self.gates.pop(i)
                    break

        elif name is not None and remove == "all":
            for i in reversed(range(len(self.gates))):
                if name == self.gates[i].name:
                    self.gates.pop(i)

        else:
            self.gates.pop()

    def reverse_circuit(self):
        """
        Reverse an entire circuit of unitary gates.

        Returns
        -------
        qubit_circuit : :class:`.QubitCircuit`
            Return :class:`.QubitCircuit` of resolved gates for the
            qubit circuit in the reverse order.

        """
        temp = QubitCircuit(self.N, reverse_states=self.reverse_states,
                            num_cbits=self.num_cbits,
                            input_states=self.input_states,
                            output_states=self.output_states)

        for circuit_op in reversed(self.gates):
            if isinstance(circuit_op, Gate):
                temp.add_gate(circuit_op)
            else:
                temp.add_measurement(circuit_op)

        return temp

    def _resolve_to_universal(self, gate, temp_resolved, basis_1q, basis_2q):
        """A dispatch method"""
        if gate.name in basis_2q:
            method = getattr(self, '_gate_basis_2q')
        else:
            if gate.name == "SWAP" and "ISWAP" in basis_2q:
                method = getattr(self, '_gate_IGNORED')
            else:
                method = getattr(self, '_gate_' + str(gate.name))
        method(gate, temp_resolved)

    def _gate_IGNORED(self, gate, temp_resolved):
        temp_resolved.append(gate)
    _gate_RY = _gate_RZ = _gate_basis_2q = _gate_IDLE = _gate_IGNORED
    _gate_CNOT = _gate_RX = _gate_IGNORED

    def _gate_SQRTNOT(self, gate, temp_resolved):
        temp_resolved.append(Gate("GLOBALPHASE", None, None,
                                  arg_value=np.pi / 4, arg_label=r"\pi/4"))
        temp_resolved.append(Gate("RX", gate.targets, None,
                                  arg_value=np.pi / 2, arg_label=r"\pi/2"))

    def _gate_SNOT(self, gate, temp_resolved):
        half_pi = np.pi / 2
        temp_resolved.append(Gate("GLOBALPHASE", None, None,
                                  arg_value=half_pi,
                                  arg_label=r"\pi/2"))
        temp_resolved.append(Gate("RY", gate.targets, None,
                                  arg_value=half_pi,
                                  arg_label=r"\pi/2"))
        temp_resolved.append(Gate("RX", gate.targets, None,
                                  arg_value=np.pi, arg_label=r"\pi"))

    def _gate_PHASEGATE(self, gate, temp_resolved):
        temp_resolved.append(Gate("GLOBALPHASE", None, None,
                                  arg_value=gate.arg_value / 2,
                                  arg_label=gate.arg_label))
        temp_resolved.append(Gate("RZ", gate.targets, None,
                                  gate.arg_value, gate.arg_label))

    def _gate_NOTIMPLEMENTED(self, gate, temp_resolved):
        raise NotImplementedError("Cannot be resolved in this basis")

    _gate_PHASEGATE = _gate_BERKELEY = _gate_SWAPalpha = _gate_NOTIMPLEMENTED
    _gate_SQRTSWAP = _gate_SQRTISWAP = _gate_NOTIMPLEMENTED

    def _gate_CSIGN(self, gate, temp_resolved):
        half_pi = np.pi / 2
        temp_resolved.append(Gate("RY", gate.targets, None,
                                  arg_value=half_pi,
                                  arg_label=r"\pi/2"))
        temp_resolved.append(Gate("RX", gate.targets, None,
                                  arg_value=np.pi, arg_label=r"\pi"))
        temp_resolved.append(Gate("CNOT", gate.targets, gate.controls))
        temp_resolved.append(Gate("RY", gate.targets, None,
                                  arg_value=half_pi,
                                  arg_label=r"\pi/2"))
        temp_resolved.append(Gate("RX", gate.targets, None,
                                  arg_value=np.pi, arg_label=r"\pi"))
        temp_resolved.append(Gate("GLOBALPHASE", None, None,
                                  arg_value=np.pi, arg_label=r"\pi"))

    def _gate_SWAP(self, gate, temp_resolved):
        temp_resolved.append(
            Gate("CNOT", gate.targets[0], gate.targets[1]))
        temp_resolved.append(
            Gate("CNOT", gate.targets[1], gate.targets[0]))
        temp_resolved.append(
            Gate("CNOT", gate.targets[0], gate.targets[1]))

    def _gate_ISWAP(self, gate, temp_resolved):
        half_pi = np.pi / 2
        temp_resolved.append(Gate("CNOT", gate.targets[0],
                                  gate.targets[1]))
        temp_resolved.append(Gate("CNOT", gate.targets[1],
                                  gate.targets[0]))
        temp_resolved.append(Gate("CNOT", gate.targets[0],
                                  gate.targets[1]))
        temp_resolved.append(Gate("RZ", gate.targets[0], None,
                                  arg_value=half_pi,
                                  arg_label=r"\pi/2"))
        temp_resolved.append(Gate("RZ", gate.targets[1], None,
                                  arg_value=half_pi,
                                  arg_label=r"\pi/2"))
        temp_resolved.append(Gate("RY", gate.targets[0], None,
                                  arg_value=half_pi,
                                  arg_label=r"\pi/2"))
        temp_resolved.append(Gate("RX", gate.targets[0], None,
                                  arg_value=np.pi, arg_label=r"\pi"))
        temp_resolved.append(Gate("CNOT", gate.targets[0],
                                  gate.targets[1]))
        temp_resolved.append(Gate("RY", gate.targets[0], None,
                                  arg_value=half_pi,
                                  arg_label=r"\pi/2"))
        temp_resolved.append(Gate("RX", gate.targets[0], None,
                                  arg_value=np.pi, arg_label=r"\pi"))
        temp_resolved.append(Gate("GLOBALPHASE", None, None,
                                  arg_value=np.pi, arg_label=r"\pi"))
        temp_resolved.append(Gate("GLOBALPHASE", None, None,
                                  arg_value=half_pi,
                                  arg_label=r"\pi/2"))

    def _gate_FREDKIN(self, gate, temp_resolved):
        pi = np.pi
        temp_resolved += [
            Gate("CNOT",
                 controls=gate.targets[1],
                 targets=gate.targets[0]),
            Gate("RZ",
                 controls=None,
                 targets=gate.targets[1],
                 arg_value=pi,
                 arg_label=r"\pi"),
            Gate("RX",
                 controls=None,
                 targets=gate.targets[1],
                 arg_value=pi / 2,
                 arg_label=r"\pi/2"),
            Gate("RZ",
                 controls=None,
                 targets=gate.targets[1],
                 arg_value=- pi / 2,
                 arg_label=r"-\pi/2"),
            Gate("RX",
                 controls=None,
                 targets=gate.targets[1],
                 arg_value=pi / 2,
                 arg_label=r"\pi/2"),
            Gate("RZ",
                 controls=None,
                 targets=gate.targets[1],
                 arg_value=pi,
                 arg_label=r"\pi"),
            Gate("CNOT",
                 controls=gate.targets[0],
                 targets=gate.targets[1]),
            Gate("RZ",
                 controls=None,
                 targets=gate.targets[1],
                 arg_value=- pi / 4,
                 arg_label=r"-\pi/4"),
            Gate("CNOT",
                 controls=gate.controls,
                 targets=gate.targets[1]),
            Gate("RZ",
                 controls=None,
                 targets=gate.targets[1],
                 arg_value=pi / 4,
                 arg_label=r"\pi/4"),
            Gate("CNOT",
                 controls=gate.targets[0],
                 targets=gate.targets[1]),
            Gate("RZ",
                 controls=None,
                 targets=gate.targets[0],
                 arg_value=pi / 4,
                 arg_label=r"\pi/4"),
            Gate("RZ",
                 controls=None,
                 targets=gate.targets[1],
                 arg_value=- pi / 4,
                 arg_label=r"-\pi/4"),
            Gate("CNOT",
                 controls=gate.controls,
                 targets=gate.targets[1]),
            Gate("CNOT",
                 controls=gate.controls,
                 targets=gate.targets[0]),
            Gate("RZ",
                 controls=None,
                 targets=gate.controls,
                 arg_value=pi / 4,
                 arg_label=r"\pi/4"),
            Gate("RZ",
                 controls=None,
                 targets=gate.targets[0],
                 arg_value=- pi / 4,
                 arg_label=r"-\pi/4"),
            Gate("CNOT",
                 controls=gate.controls,
                 targets=gate.targets[0]),
            Gate("RZ",
                 controls=None,
                 targets=gate.targets[1],
                 arg_value=- 3 * pi / 4,
                 arg_label=r"-3\pi/4"),
            Gate("RX",
                 controls=None,
                 targets=gate.targets[1],
                 arg_value=pi / 2,
                 arg_label=r"\pi/2"),
            Gate("RZ",
                 controls=None,
                 targets=gate.targets[1],
                 arg_value=- pi / 2,
                 arg_label=r"-\pi/2"),
            Gate("RX",
                 controls=None,
                 targets=gate.targets[1],
                 arg_value=pi / 2,
                 arg_label=r"\pi/2"),
            Gate("RZ",
                 controls=None,
                 targets=gate.targets[1],
                 arg_value=pi,
                 arg_label=r"\pi"),
            Gate("CNOT",
                 controls=gate.targets[1],
                 targets=gate.targets[0]),
            Gate("GLOBALPHASE",
                 controls=None,
                 targets=None,
                 arg_value=pi / 8,
                 arg_label=r"\pi/8")
        ]

    def _gate_TOFFOLI(self, gate, temp_resolved):
        half_pi = np.pi / 2
        quarter_pi = np.pi / 4
        temp_resolved.append(Gate("GLOBALPHASE", None, None,
                                  arg_value=np.pi / 8,
                                  arg_label=r"\pi/8"))
        temp_resolved.append(Gate("RZ", gate.controls[1], None,
                                  arg_value=half_pi,
                                  arg_label=r"\pi/2"))
        temp_resolved.append(Gate("RZ", gate.controls[0], None,
                                  arg_value=quarter_pi,
                                  arg_label=r"\pi/4"))
        temp_resolved.append(Gate("CNOT", gate.controls[1],
                                  gate.controls[0]))
        temp_resolved.append(Gate("RZ", gate.controls[1], None,
                                  arg_value=-quarter_pi,
                                  arg_label=r"-\pi/4"))
        temp_resolved.append(Gate("CNOT", gate.controls[1],
                                  gate.controls[0]))
        temp_resolved.append(Gate("GLOBALPHASE", None, None,
                                  arg_value=half_pi,
                                  arg_label=r"\pi/2"))
        temp_resolved.append(Gate("RY", gate.targets, None,
                                  arg_value=half_pi,
                                  arg_label=r"\pi/2"))
        temp_resolved.append(Gate("RX", gate.targets, None,
                                  arg_value=np.pi, arg_label=r"\pi"))
        temp_resolved.append(Gate("RZ", gate.controls[1], None,
                                  arg_value=-quarter_pi,
                                  arg_label=r"-\pi/4"))
        temp_resolved.append(Gate("RZ", gate.targets, None,
                                  arg_value=quarter_pi,
                                  arg_label=r"\pi/4"))
        temp_resolved.append(Gate("CNOT", gate.targets,
                                  gate.controls[0]))
        temp_resolved.append(Gate("RZ", gate.targets, None,
                                  arg_value=-quarter_pi,
                                  arg_label=r"-\pi/4"))
        temp_resolved.append(Gate("CNOT", gate.targets,
                                  gate.controls[1]))
        temp_resolved.append(Gate("RZ", gate.targets, None,
                                  arg_value=quarter_pi,
                                  arg_label=r"\pi/4"))
        temp_resolved.append(Gate("CNOT", gate.targets,
                                  gate.controls[0]))
        temp_resolved.append(Gate("RZ", gate.targets, None,
                                  arg_value=-quarter_pi,
                                  arg_label=r"-\pi/4"))
        temp_resolved.append(Gate("CNOT", gate.targets,
                                  gate.controls[1]))
        temp_resolved.append(Gate("GLOBALPHASE", None, None,
                                  arg_value=half_pi,
                                  arg_label=r"\pi/2"))
        temp_resolved.append(Gate("RY", gate.targets, None,
                                  arg_value=half_pi,
                                  arg_label=r"\pi/2"))
        temp_resolved.append(Gate("RX", gate.targets, None,
                                  arg_value=np.pi, arg_label=r"\pi"))

    def _gate_GLOBALPHASE(self, gate, temp_resolved):
        temp_resolved.append(Gate(gate.name, gate.targets,
                                  gate.controls,
                                  gate.arg_value, gate.arg_label))

    def _resolve_2q_basis(self, basis, qc_temp, temp_resolved):
        """Dispatch method"""
        method = getattr(self, '_basis_' + str(basis), temp_resolved)
        method(qc_temp, temp_resolved)

    def _basis_CSIGN(self, qc_temp, temp_resolved):
        half_pi = np.pi / 2
        for gate in temp_resolved:
            if gate.name == "CNOT":
                qc_temp.gates.append(Gate("RY", gate.targets, None,
                                          arg_value=-half_pi,
                                          arg_label=r"-\pi/2"))
                qc_temp.gates.append(Gate("CSIGN", gate.targets,
                                          gate.controls))
                qc_temp.gates.append(Gate("RY", gate.targets, None,
                                          arg_value=half_pi,
                                          arg_label=r"\pi/2"))
            else:
                qc_temp.gates.append(gate)

    def _basis_ISWAP(self, qc_temp, temp_resolved):
        half_pi = np.pi / 2
        quarter_pi = np.pi / 4
        for gate in temp_resolved:
            if gate.name == "CNOT":
                qc_temp.gates.append(Gate("GLOBALPHASE", None, None,
                                          arg_value=quarter_pi,
                                          arg_label=r"\pi/4"))
                qc_temp.gates.append(Gate("ISWAP", [gate.controls[0],
                                          gate.targets[0]],
                                          None))
                qc_temp.gates.append(Gate("RZ", gate.targets, None,
                                          arg_value=-half_pi,
                                          arg_label=r"-\pi/2"))
                qc_temp.gates.append(Gate("RY", gate.controls, None,
                                          arg_value=-half_pi,
                                          arg_label=r"-\pi/2"))
                qc_temp.gates.append(Gate("RZ", gate.controls, None,
                                          arg_value=half_pi,
                                          arg_label=r"\pi/2"))
                qc_temp.gates.append(Gate("ISWAP", [gate.controls[0],
                                          gate.targets[0]], None))
                qc_temp.gates.append(Gate("RY", gate.targets, None,
                                          arg_value=-half_pi,
                                          arg_label=r"-\pi/2"))
                qc_temp.gates.append(Gate("RZ", gate.targets, None,
                                          arg_value=half_pi,
                                          arg_label=r"\pi/2"))
            elif gate.name == "SWAP":
                qc_temp.gates.append(Gate("GLOBALPHASE", None, None,
                                          arg_value=quarter_pi,
                                          arg_label=r"\pi/4"))
                qc_temp.gates.append(Gate("ISWAP", gate.targets, None))
                qc_temp.gates.append(Gate("RX", gate.targets[0], None,
                                          arg_value=-half_pi,
                                          arg_label=r"-\pi/2"))
                qc_temp.gates.append(Gate("ISWAP", gate.targets, None))
                qc_temp.gates.append(Gate("RX", gate.targets[1], None,
                                          arg_value=-half_pi,
                                          arg_label=r"-\pi/2"))
                qc_temp.gates.append(Gate("ISWAP", [gate.targets[1],
                                          gate.targets[0]], None))
                qc_temp.gates.append(Gate("RX", gate.targets[0], None,
                                          arg_value=-half_pi,
                                          arg_label=r"-\pi/2"))
            else:
                qc_temp.gates.append(gate)

    def _basis_SQRTSWAP(self, qc_temp, temp_resolved):
        half_pi = np.pi / 2
        for gate in temp_resolved:
            if gate.name == "CNOT":
                qc_temp.gates.append(Gate("RY", gate.targets, None,
                                          arg_value=half_pi,
                                          arg_label=r"\pi/2"))
                qc_temp.gates.append(Gate("SQRTSWAP", [gate.controls[0],
                                          gate.targets[0]],
                                          None))
                qc_temp.gates.append(Gate("RZ", gate.controls, None,
                                          arg_value=np.pi,
                                          arg_label=r"\pi"))
                qc_temp.gates.append(Gate("SQRTSWAP", [gate.controls[0],
                                          gate.targets[0]], None))
                qc_temp.gates.append(Gate("RZ", gate.targets, None,
                                          arg_value=-half_pi,
                                          arg_label=r"-\pi/2"))
                qc_temp.gates.append(Gate("RY", gate.targets, None,
                                          arg_value=-half_pi,
                                          arg_label=r"-\pi/2"))
                qc_temp.gates.append(Gate("RZ", gate.controls, None,
                                          arg_value=-half_pi,
                                          arg_label=r"-\pi/2"))
            else:
                qc_temp.gates.append(gate)

    def _basis_SQRTISWAP(self, qc_temp, temp_resolved):
        half_pi = np.pi / 2
        quarter_pi = np.pi / 4
        for gate in temp_resolved:
            if gate.name == "CNOT":
                qc_temp.gates.append(Gate("RY", gate.controls, None,
                                          arg_value=-half_pi,
                                          arg_label=r"-\pi/2"))
                qc_temp.gates.append(Gate("RX", gate.controls, None,
                                          arg_value=half_pi,
                                          arg_label=r"\pi/2"))
                qc_temp.gates.append(Gate("RX", gate.targets, None,
                                          arg_value=-half_pi,
                                          arg_label=r"-\pi/2"))
                qc_temp.gates.append(Gate("SQRTISWAP", [gate.controls[0],
                                          gate.targets[0]],
                                          None))
                qc_temp.gates.append(Gate("RX", gate.controls, None,
                                          arg_value=np.pi,
                                          arg_label=r"\pi"))
                qc_temp.gates.append(Gate("SQRTISWAP", [gate.controls[0],
                                          gate.targets[0]], None))
                qc_temp.gates.append(Gate("RY", gate.controls, None,
                                          arg_value=half_pi,
                                          arg_label=r"\pi/2"))
                qc_temp.gates.append(Gate("GLOBALPHASE", None, None,
                                          arg_value=quarter_pi,
                                          arg_label=r"\pi/4"))
                qc_temp.gates.append(Gate("RZ", gate.controls, None,
                                          arg_value=np.pi,
                                          arg_label=r"\pi"))
                qc_temp.gates.append(Gate("GLOBALPHASE", None, None,
                                          arg_value=3 * half_pi,
                                          arg_label=r"3\pi/2"))
            else:
                qc_temp.gates.append(gate)

    def run(self, state, cbits=None, U_list=None,
            measure_results=None, precompute_unitary=False):
        '''
        Calculate the result of one instance of circuit run.

        Parameters
        ----------
        state : ket or oper
                state vector or density matrix input.
        cbits : List of ints, optional
                initialization of the classical bits.
        U_list: list of Qobj, optional
            list of predefined unitaries corresponding to circuit.
        measure_results : tuple of ints, optional
            optional specification of each measurement result to enable
            post-selection. If specified, the measurement results are
            set to the tuple of bits (sequentially) instead of being
            chosen at random.
        precompute_unitary: Boolean, optional
            Specify if computation is done by pre-computing and aggregating
            gate unitaries. Possibly a faster method in the case of
            large number of repeat runs with different state inputs.

        Returns
        -------
        final_state : Qobj
                output state of the circuit run.
        '''

        if state.isket:
            sim = CircuitSimulator(self, state, cbits, U_list, measure_results,
                                   "state_vector_simulator",
                                   precompute_unitary)
        elif state.isoper:
            sim = CircuitSimulator(self, state, cbits, U_list, measure_results,
                                   "density_matrix_simulator",
                                   precompute_unitary)
        else:
            raise TypeError("State is not a ket or a density matrix.")
        return sim.run(state, cbits).get_final_states(0)

    def run_statistics(self, state, U_list=None,
                       cbits=None, precompute_unitary=False):
        '''
        Calculate all the possible outputs of a circuit
        (varied by measurement gates).

        Parameters
        ----------
        state : ket or oper
                state vector or density matrix input.
        cbits : List of ints, optional
                initialization of the classical bits.
        U_list: list of Qobj, optional
            list of predefined unitaries corresponding to circuit.
        measure_results : tuple of ints, optional
            optional specification of each measurement result to enable
            post-selection. If specified, the measurement results are
            set to the tuple of bits (sequentially) instead of being
            chosen at random.
        precompute_unitary: Boolean, optional
            Specify if computation is done by pre-computing and aggregating
            gate unitaries. Possibly a faster method in the case of
            large number of repeat runs with different state inputs.

        Returns
        -------
        result: CircuitResult
            Return a CircuitResult object containing
            output states and and their probabilities.
        '''

        if state.isket:
            sim = CircuitSimulator(self, state, cbits, U_list,
                                   mode="state_vector_simulator",
                                   precompute_unitary=precompute_unitary)
        elif state.isoper:
            sim = CircuitSimulator(self, state, cbits, U_list,
                                   mode="density_matrix_simulator",
                                   precompute_unitary=precompute_unitary)
        else:
            raise TypeError("State is not a ket or a density matrix.")
        return sim.run_statistics(state, cbits)

    def resolve_gates(self, basis=["CNOT", "RX", "RY", "RZ"]):
        """
        Unitary matrix calculator for N qubits returning the individual
        steps as unitary matrices operating from left to right in the specified
        basis.
        Calls '_resolve_to_universal' for each gate, this function maps
        each 'GATENAME' with its corresponding '_gate_basis_2q'
        Subsequently calls _resolve_2q_basis for each basis, this function maps
        each '2QGATENAME' with its corresponding '_basis_'

        Parameters
        ----------
        basis : list.
            Basis of the resolved circuit.

        Returns
        -------
        qc : :class:`.QubitCircuit`
            Return :class:`.QubitCircuit` of resolved gates
            for the qubit circuit in the desired basis.
        """
        qc_temp = QubitCircuit(self.N, reverse_states=self.reverse_states,
                               num_cbits=self.num_cbits)
        temp_resolved = []

        basis_1q_valid = ["RX", "RY", "RZ", "IDLE"]
        basis_2q_valid = ["CNOT", "CSIGN", "ISWAP", "SQRTSWAP", "SQRTISWAP"]

        num_measurements = len(list(filter(
                                lambda x: isinstance(x, Measurement),
                                self.gates)))
        if num_measurements > 0:
            raise NotImplementedError("adjacent_gates must be called before \
            measurements are added to the circuit")

        if isinstance(basis, list):
            basis_1q = []
            basis_2q = []
            for gate in basis:
                if gate in basis_2q_valid:
                    basis_2q.append(gate)
                elif gate in basis_1q_valid:
                    basis_1q.append(gate)
                else:
                    pass
                    raise NotImplementedError(
                        "%s is not a valid basis gate" % gate)
            if len(basis_1q) == 1:
                raise ValueError("Not sufficient single-qubit gates in basis")
            if len(basis_1q) == 0:
                basis_1q = ["RX", "RY", "RZ"]

        else:  # only one 2q gate is given as basis
            basis_1q = ["RX", "RY", "RZ"]
            if basis in basis_2q_valid:
                basis_2q = [basis]
            else:
                raise ValueError("%s is not a valid two-qubit basis gate"
                                 % basis)

        for gate in self.gates:
            if gate.name in ("X", "Y", "Z"):
                qc_temp.gates.append(Gate("GLOBALPHASE", arg_value=np.pi/2))
                gate = Gate(
                    "R" + gate.name, targets=gate.targets, arg_value=np.pi)
            try:
                self._resolve_to_universal(gate, temp_resolved,
                                           basis_1q, basis_2q)
            except AttributeError:
                exception = f"Gate {gate.name} cannot be resolved."
                raise NotImplementedError(exception)

        match = False
        for basis_unit in ["CSIGN", "ISWAP", "SQRTSWAP", "SQRTISWAP"]:
            if basis_unit in basis_2q:
                match = True
                self._resolve_2q_basis(basis_unit, qc_temp, temp_resolved)
                break
        if not match:
            qc_temp.gates = temp_resolved

        if len(basis_1q) == 2:
            temp_resolved = qc_temp.gates
            qc_temp.gates = []
            half_pi = np.pi / 2
            for gate in temp_resolved:
                if gate.name == "RX" and "RX" not in basis_1q:
                    qc_temp.gates.append(Gate("RY", gate.targets, None,
                                              arg_value=-half_pi,
                                              arg_label=r"-\pi/2"))
                    qc_temp.gates.append(Gate("RZ", gate.targets, None,
                                              gate.arg_value, gate.arg_label))
                    qc_temp.gates.append(Gate("RY", gate.targets, None,
                                              arg_value=half_pi,
                                              arg_label=r"\pi/2"))
                elif gate.name == "RY" and "RY" not in basis_1q:
                    qc_temp.gates.append(Gate("RZ", gate.targets, None,
                                              arg_value=-half_pi,
                                              arg_label=r"-\pi/2"))
                    qc_temp.gates.append(Gate("RX", gate.targets, None,
                                              gate.arg_value, gate.arg_label))
                    qc_temp.gates.append(Gate("RZ", gate.targets, None,
                                              arg_value=half_pi,
                                              arg_label=r"\pi/2"))
                elif gate.name == "RZ" and "RZ" not in basis_1q:
                    qc_temp.gates.append(Gate("RX", gate.targets, None,
                                              arg_value=-half_pi,
                                              arg_label=r"-\pi/2"))
                    qc_temp.gates.append(Gate("RY", gate.targets, None,
                                              gate.arg_value, gate.arg_label))
                    qc_temp.gates.append(Gate("RX", gate.targets, None,
                                              arg_value=half_pi,
                                              arg_label=r"\pi/2"))
                else:
                    qc_temp.gates.append(gate)

        qc_temp.gates = deepcopy(qc_temp.gates)

        return qc_temp

    def adjacent_gates(self):
        """
        Method to resolve two qubit gates with non-adjacent control/s or
        target/s in terms of gates with adjacent interactions.

        Returns
        -------
        qubit_circuit: :class:`.QubitCircuit`
            Return :class:`.QubitCircuit` of the gates
            for the qubit circuit with the resolved non-adjacent gates.

        """
        temp = QubitCircuit(self.N, reverse_states=self.reverse_states,
                            num_cbits=self.num_cbits)
        swap_gates = ["SWAP", "ISWAP", "SQRTISWAP", "SQRTSWAP", "BERKELEY",
                      "SWAPalpha"]
        num_measurements = len(list(filter(
                                lambda x: isinstance(x, Measurement),
                                self.gates)))
        if num_measurements > 0:
            raise NotImplementedError("adjacent_gates must be called before \
            measurements are added to the circuit")

        for gate in self.gates:
            if gate.name == "CNOT" or gate.name == "CSIGN":
                start = min([gate.targets[0], gate.controls[0]])
                end = max([gate.targets[0], gate.controls[0]])
                i = start
                while i < end:
                    if start + end - i - i == 1 and (end - start + 1) % 2 == 0:
                        # Apply required gate if control, target are adjacent
                        # to each other, provided |control-target| is even.
                        if end == gate.controls[0]:
                            temp.gates.append(Gate(gate.name, targets=[i],
                                                   controls=[i + 1]))
                        else:
                            temp.gates.append(Gate(gate.name, targets=[i + 1],
                                                   controls=[i]))
                    elif (start + end - i - i == 2 and
                          (end - start + 1) % 2 == 1):
                        # Apply a swap between i and its adjacent gate, then
                        # the required gate if and then another swap if control
                        # and target have one qubit between them, provided
                        # |control-target| is odd.
                        temp.gates.append(Gate("SWAP", targets=[i, i + 1]))
                        if end == gate.controls[0]:
                            temp.gates.append(Gate(gate.name,
                                                   targets=[i + 1],
                                                   controls=[i + 2]))
                        else:
                            temp.gates.append(Gate(gate.name,
                                                   targets=[i + 2],
                                                   controls=[i + 1]))
                        temp.gates.append(Gate("SWAP", targets=[i, i + 1]))
                        i += 1
                    else:
                        # Swap the target/s and/or control with their adjacent
                        # qubit to bring them closer.
                        temp.gates.append(Gate("SWAP", targets=[i, i + 1]))
                        temp.gates.append(Gate("SWAP",
                                               targets=[start + end - i - 1,
                                                        start + end - i]))
                    i += 1

            elif gate.name in swap_gates:
                start = min([gate.targets[0], gate.targets[1]])
                end = max([gate.targets[0], gate.targets[1]])
                i = start
                while i < end:
                    if start + end - i - i == 1 and (end - start + 1) % 2 == 0:
                        temp.gates.append(Gate(gate.name, targets=[i, i + 1]))
                    elif ((start + end - i - i) == 2 and
                          (end - start + 1) % 2 == 1):
                        temp.gates.append(Gate("SWAP", targets=[i, i + 1]))
                        temp.gates.append(Gate(gate.name,
                                               targets=[i + 1, i + 2]))
                        temp.gates.append(Gate("SWAP", targets=[i, i + 1]))
                        i += 1
                    else:
                        temp.gates.append(Gate("SWAP", targets=[i, i + 1]))
                        temp.gates.append(Gate("SWAP",
                                               targets=[start + end - i - 1,
                                                        start + end - i]))
                    i += 1

            else:
                raise NotImplementedError(
                    "`adjacent_gates` is not defined for "
                    "gate {}.".format(gate.name))

        temp.gates = deepcopy(temp.gates)

        return temp

    def propagators(self, expand=True):
        """
        Propagator matrix calculator for N qubits returning the individual
        steps as unitary matrices operating from left to right.
        Returns
        -------
        U_list : list
            Return list of unitary matrices for the qubit circuit.
        """

        if not expand:
            return self.propagators_no_expand()

        self.U_list = []

        gates = filter(lambda x: isinstance(x, Gate), self.gates)

        for gate in gates:
            if gate.name == "RX":
                self.U_list.append(rx(
                    gate.arg_value, self.N, gate.targets[0]))
            elif gate.name == "RY":
                self.U_list.append(ry(
                    gate.arg_value, self.N, gate.targets[0]))
            elif gate.name == "RZ":
                self.U_list.append(rz(
                    gate.arg_value, self.N, gate.targets[0]))
            elif gate.name == "X":
                self.U_list.append(x_gate(self.N, gate.targets[0]))
            elif gate.name == "Y":
                self.U_list.append(y_gate(self.N, gate.targets[0]))
            elif gate.name == "CY":
                self.U_list.append(cy_gate(
                    self.N, gate.controls[0], gate.targets[0]))
            elif gate.name == "Z":
                self.U_list.append(z_gate(self.N, gate.targets[0]))
            elif gate.name == "CZ":
                self.U_list.append(cz_gate(
                    self.N, gate.controls[0], gate.targets[0]))
            elif gate.name == "T":
                self.U_list.append(t_gate(self.N, gate.targets[0]))
            elif gate.name == "CT":
                self.U_list.append(ct_gate(
                    self.N, gate.controls[0], gate.targets[0]))
            elif gate.name == "S":
                self.U_list.append(s_gate(self.N, gate.targets[0]))
            elif gate.name == "CS":
                self.U_list.append(cs_gate(
                    self.N, gate.controls[0], gate.targets[0]))
            elif gate.name == "SQRTNOT":
                self.U_list.append(sqrtnot(self.N, gate.targets[0]))
            elif gate.name == "SNOT":
                self.U_list.append(snot(self.N, gate.targets[0]))
            elif gate.name == "PHASEGATE":
                self.U_list.append(phasegate(gate.arg_value, self.N,
                                             gate.targets[0]))
            elif gate.name == "QASMU":
                self.U_list.append(qasmu_gate(gate.arg_value, self.N,
                                              gate.targets[0]))
            elif gate.name == "CRX":
                self.U_list.append(controlled_gate(rx(gate.arg_value),
                                                   N=self.N,
                                                   control=gate.controls[0],
                                                   target=gate.targets[0]))
            elif gate.name == "CRY":
                self.U_list.append(controlled_gate(ry(gate.arg_value),
                                                   N=self.N,
                                                   control=gate.controls[0],
                                                   target=gate.targets[0]))
            elif gate.name == "CRZ":
                self.U_list.append(controlled_gate(rz(gate.arg_value),
                                                   N=self.N,
                                                   control=gate.controls[0],
                                                   target=gate.targets[0]))
            elif gate.name == "CPHASE":
                self.U_list.append(cphase(gate.arg_value, self.N,
                                          gate.controls[0], gate.targets[0]))
            elif gate.name == "CNOT":
                self.U_list.append(cnot(self.N,
                                        gate.controls[0], gate.targets[0]))
            elif gate.name == "CSIGN":
                self.U_list.append(csign(self.N,
                                         gate.controls[0], gate.targets[0]))
            elif gate.name == "BERKELEY":
                self.U_list.append(berkeley(self.N, gate.targets))
            elif gate.name == "SWAPalpha":
                self.U_list.append(swapalpha(gate.arg_value, self.N,
                                             gate.targets))
            elif gate.name == "SWAP":
                self.U_list.append(swap(self.N, gate.targets))
            elif gate.name == "ISWAP":
                self.U_list.append(iswap(self.N, gate.targets))
            elif gate.name == "SQRTSWAP":
                self.U_list.append(sqrtswap(self.N, gate.targets))
            elif gate.name == "SQRTISWAP":
                self.U_list.append(sqrtiswap(self.N, gate.targets))
            elif gate.name == "FREDKIN":
                self.U_list.append(fredkin(self.N, gate.controls[0],
                                           gate.targets))
            elif gate.name == "TOFFOLI":
                self.U_list.append(toffoli(self.N, gate.controls,
                                           gate.targets[0]))
            elif gate.name == "GLOBALPHASE":
                self.U_list.append(globalphase(gate.arg_value, self.N))
            elif gate.name == "IDLE":
                self.U_list.append(qeye(self.N * [2]))
            elif gate.name in self.user_gates:
                if gate.controls is not None:
                    raise ValueError("A user defined gate {} takes only  "
                                     "`targets` variable.".format(gate.name))
                func_or_oper = self.user_gates[gate.name]
                if inspect.isfunction(func_or_oper):
                    func = func_or_oper
                    para_num = len(inspect.getfullargspec(func)[0])
                    if para_num == 0:
                        oper = func()
                    elif para_num == 1:
                        oper = func(gate.arg_value)
                    else:
                        raise ValueError(
                                "gate function takes at most one parameters.")
                elif isinstance(func_or_oper, Qobj):
                    oper = func_or_oper
                else:
                    raise ValueError("gate is neither function nor operator")
                self.U_list.append(expand_operator(
                    oper, N=self.N, targets=gate.targets, dims=self.dims))
            else:
                raise NotImplementedError(
                    "{} gate is an unknown gate.".format(gate.name))

        return self.U_list

    def propagators_no_expand(self):
        """
        Propagator matrix calculator for N qubits returning the individual
        steps as unitary matrices operating from left to right.

        Returns
        -------
        U_list : list
            Return list of unitary matrices for the qubit circuit.

        """
        self.U_list = []

        gates = filter(lambda x: isinstance(x, Gate), self.gates)

        for gate in gates:
            if gate.name == "RX":
                self.U_list.append(rx(gate.arg_value))
            elif gate.name == "RY":
                self.U_list.append(ry(gate.arg_value))
            elif gate.name == "RZ":
                self.U_list.append(rz(gate.arg_value))
            elif gate.name == "X":
                self.U_list.append(x_gate())
            elif gate.name == "Y":
                self.U_list.append(y_gate())
            elif gate.name == "CY":
                self.U_list.append(cy_gate())
            elif gate.name == "Z":
                self.U_list.append(z_gate())
            elif gate.name == "CZ":
                self.U_list.append(cz_gate())
            elif gate.name == "T":
                self.U_list.append(t_gate())
            elif gate.name == "CT":
                self.U_list.append(ct_gate())
            elif gate.name == "S":
                self.U_list.append(s_gate())
            elif gate.name == "CS":
                self.U_list.append(cs_gate())
            elif gate.name == "SQRTNOT":
                self.U_list.append(sqrtnot())
            elif gate.name == "SNOT":
                self.U_list.append(snot())
            elif gate.name == "PHASEGATE":
                self.U_list.append(phasegate(gate.arg_value))
            elif gate.name == "QASMU":
                self.U_list.append(qasmu_gate(gate.arg_value))
            elif gate.name == "CRX":
                self.U_list.append(controlled_gate(rx(gate.arg_value)))
            elif gate.name == "CRY":
                self.U_list.append(controlled_gate(ry(gate.arg_value)))
            elif gate.name == "CRZ":
                self.U_list.append(controlled_gate(rz(gate.arg_value)))
            elif gate.name == "CPHASE":
                self.U_list.append(cphase(gate.arg_value))
            elif gate.name == "CNOT":
                self.U_list.append(cnot())
            elif gate.name == "CSIGN":
                self.U_list.append(csign())
            elif gate.name == "BERKELEY":
                self.U_list.append(berkeley())
            elif gate.name == "SWAPalpha":
                self.U_list.append(swapalpha(gate.arg_value))
            elif gate.name == "SWAP":
                self.U_list.append(swap())
            elif gate.name == "ISWAP":
                self.U_list.append(iswap())
            elif gate.name == "SQRTSWAP":
                self.U_list.append(sqrtswap())
            elif gate.name == "SQRTISWAP":
                self.U_list.append(sqrtiswap())
            elif gate.name == "FREDKIN":
                self.U_list.append(fredkin())
            elif gate.name == "TOFFOLI":
                self.U_list.append(toffoli())
            elif gate.name == "GLOBALPHASE":
                self.U_list.append(globalphase(gate.arg_value, n))
            elif gate.name == "IDLE":
                self.U_list.append(qeye(2))
            elif gate.name in self.user_gates:
                if gate.controls is not None:
                    raise ValueError("A user defined gate {} takes only  "
                                     "`targets` variable.".format(gate.name))
                func_or_oper = self.user_gates[gate.name]
                if inspect.isfunction(func_or_oper):
                    func = func_or_oper
                    para_num = len(inspect.getfullargspec(func)[0])
                    if para_num == 0:
                        oper = func()
                    elif para_num == 1:
                        oper = func(gate.arg_value)
                    else:
                        raise ValueError(
                                "gate function takes at most one parameters.")
                elif isinstance(func_or_oper, Qobj):
                    oper = func_or_oper
                else:
                    raise ValueError("gate is neither function nor operator")
                self.U_list.append(oper)
            else:
                raise NotImplementedError(
                    "{} gate is an unknown gate.".format(gate.name))

        return self.U_list

    def latex_code(self):
        rows = []

        ops = self.gates
        col = []
        for op in ops:
            if isinstance(op, Gate):
                gate = op
                col = []
                _swap_processing = False
                for n in range(self.N+self.num_cbits):

                    if gate.targets and n in gate.targets:

                        if len(gate.targets) > 1:
                            if gate.name == "SWAP":
                                if _swap_processing:
                                    col.append(r" \qswap \qw")
                                    continue
                                distance = abs(
                                    gate.targets[1] - gate.targets[0])
                                col.append(r" \qswap \qwx[%d] \qw" % distance)
                                _swap_processing = True

                            elif ((self.reverse_states and
                                   n == max(gate.targets)) or
                                  (not self.reverse_states and
                                   n == min(gate.targets))):
                                col.append(r" \multigate{%d}{%s} " %
                                           (len(gate.targets) - 1,
                                            _gate_label(gate.name,
                                                        gate.arg_label)))
                            else:
                                col.append(r" \ghost{%s} " %
                                           (_gate_label(gate.name,
                                                        gate.arg_label)))

                        elif gate.name == "CNOT":
                            col.append(r" \targ ")
                        elif gate.name == "CY":
                            col.append(r" \targ ")
                        elif gate.name == "CZ":
                            col.append(r" \targ ")
                        elif gate.name == "CS":
                            col.append(r" \targ ")
                        elif gate.name == "CT":
                            col.append(r" \targ ")
                        elif gate.name == "TOFFOLI":
                            col.append(r" \targ ")
                        else:
                            col.append(r" \gate{%s} " %
                                       _gate_label(gate.name, gate.arg_label))

                    elif gate.controls and n in gate.controls:
                        control_tag = (-1 if
                                       self.reverse_states
                                       else 1) * (gate.targets[0] - n)
                        col.append(r" \ctrl{%d} " % control_tag)

                    elif (gate.classical_controls and
                            (n - self.N) in gate.classical_controls):
                        control_tag = n - gate.targets[0]
                        col.append(r" \ctrl{%d} " % control_tag)

                    elif (not gate.controls and not gate.targets):
                        # global gate
                        if ((self.reverse_states and n == self.N - 1) or
                                (not self.reverse_states and n == 0)):
                            col.append(r" \multigate{%d}{%s} " %
                                       (self.N - 1,
                                        _gate_label(gate.name,
                                                    gate.arg_label)))
                        else:
                            col.append(r" \ghost{%s} " %
                                       (_gate_label(gate.name,
                                                    gate.arg_label)))
                    else:
                        col.append(r" \qw ")

            else:
                measurement = op
                col = []
                for n in range(self.N+self.num_cbits):

                    if n in measurement.targets:
                        col.append(r" \meter")
                    elif (n-self.N) == measurement.classical_store:
                        store_tag = n - measurement.targets[0]
                        col.append(r" \qw \cwx[%d] " % store_tag)
                    else:
                        col.append(r" \qw ")

            col.append(r" \qw ")
            rows.append(col)

        input_states_quantum = [r"\lstick{\ket{" + x + "}}" if x is not None
                                else "" for x in self.input_states[:self.N]]
        input_states_classical = [r"\lstick{" + x + "}" if x is not None
                                  else "" for x in self.input_states[self.N:]]
        input_states = input_states_quantum + input_states_classical

        code = ""
        n_iter = (reversed(range(self.N+self.num_cbits)) if self.reverse_states
                  else range(self.N+self.num_cbits))
        for n in n_iter:
            code += r" & %s" % input_states[n]
            for m in range(len(ops)):
                code += r" & %s" % rows[m][n]
            code += r" & \qw \\ " + "\n"

        return code

    # This slightly convoluted dance with the conversion formats is because
    # image conversion has optional dependencies.  We always want the `png` and
    # `svg` methods to be available so that they are discoverable by the user,
    # however if one is called without the required dependency, then they'll
    # get a `RuntimeError` explaining the problem.  We only want the IPython
    # magic methods `_repr_xxx_` to be defined if we know that the image
    # conversion is available, so the user doesn't get exceptions on display
    # because IPython tried to do something behind their back.

    def _raw_png(self):
        return _latex.image_from_latex(self.latex_code(), "png")

    if 'png' in _latex.CONVERTERS:
        _repr_png_ = _raw_png

    @property
    def png(self):
        """
        Return the png file
        """
        return DisplayImage(self._raw_png(), embed=True)

    def _raw_svg(self):
        return _latex.image_from_latex(self.latex_code(), "svg")

    if 'svg' in _latex.CONVERTERS:
        _repr_svg_ = _raw_svg

    @property
    def svg(self):
        """
        Return the svg file
        """
        return DisplaySVG(self._raw_svg())

    def _to_qasm(self, qasm_out):
        """
        Pipe output of circuit object to QasmOutput object.

        Parameters
        ----------
        qasm_out: QasmOutput
            object to store QASM output.
        """

        qasm_out.output("qreg q[{}];".format(self.N))
        if self.num_cbits:
            qasm_out.output("creg c[{}];".format(self.num_cbits))
        qasm_out.output(n=1)

        for op in self.gates:
            if ((not isinstance(op, Measurement))
                    and not qasm_out.is_defined(op.name)):
                qasm_out._qasm_defns(op)

        for op in self.gates:
            op._to_qasm(qasm_out)


class CircuitResult:

    def __init__(self, final_states, probabilities, cbits=None):
        """
        Store result of CircuitSimulator.

        Parameters
        ----------
        final_states: list of Qobj.
            List of output kets or density matrices.

        probabilities: list of float.
            List of probabilities of obtaining each output state.

        cbits: list of list of int, optional
            List of cbits for each output.
        """

        if isinstance(final_states, Qobj) or final_states is None:
            self.final_states = [final_states]
            self.probabilities = [probabilities]
            if cbits:
                self.cbits = [cbits]
        else:
            inds = list(filter(lambda x: final_states[x] is not None,
                               range(len(final_states))))
            self.final_states = [final_states[i] for i in inds]
            self.probabilities = [probabilities[i] for i in inds]
            if cbits:
                self.cbits = [cbits[i] for i in inds]

    def get_final_states(self, index=None):
        """
        Return list of output states.

        Parameters
        ----------
        index: int
            Indicates i-th state to be returned.

        Returns
        ----------
        final_states: Qobj or list of Qobj.
            List of output kets or density matrices.
        """

        if index is not None:
            return self.final_states[index]
        return self.final_states

    def get_probabilities(self, index=None):
        """
        Return list of probabilities corresponding to the output states.

        Parameters
        ----------
        index: int
            Indicates i-th probability to be returned.

        Returns
        -------
        probabilities: float or list of float
            Probabilities associated with each output state.
        """

        if index is not None:
            return self.probabilities[index]
        return self.probabilities

    def get_cbits(self, index=None):
        """
        Return list of classical bit outputs corresponding to the results.

        Parameters
        ----------
        index: int
            Indicates i-th output, probability pair to be returned.

        Returns
        -------
        cbits: list of int or list of list of int
            list of classical bit outputs
        """

        if index is not None:
            return self.cbits[index]
        return self.cbits


class CircuitSimulator:

    def __init__(self, qc, state=None, cbits=None,
                 U_list=None, measure_results=None,
                 mode="state_vector_simulator", precompute_unitary=False):
        """
        Simulate state evolution for Quantum Circuits.

        Parameters
        ----------
        qc : :class:`.QubitCircuit`
            Quantum Circuit to be simulated.

        state: ket or oper
            ket or density matrix

        cbits: list of int, optional
            initial value of classical bits

        U_list: list of Qobj, optional
            list of predefined unitaries corresponding to circuit.

        measure_results : tuple of ints, optional
            optional specification of each measurement result to enable
            post-selection. If specified, the measurement results are
            set to the tuple of bits (sequentially) instead of being
            chosen at random.

        mode: string, optional
            Specify if input state (and therefore computation) is in
            state-vector mode or in density matrix mode.
            In state_vector_simulator mode, the input must be a ket
            and with each measurement, one of the collapsed
            states is the new state (when using run()).
            In density_matrix_simulator mode, the input can be a ket or a
            density matrix and after measurement, the new state is the
            mixed ensemble state obtained after the measurement.
            If in density_matrix_simulator mode and given
            a state vector input, the output must be assumed to
            be a density matrix.

        precompute_unitary: Boolean, optional
            Specify if computation is done by pre-computing and aggregating
            gate unitaries. Possibly a faster method in the case of
            large number of repeat runs with different state inputs.
        """

        self.qc = qc
        self.mode = mode
        self.precompute_unitary = precompute_unitary

        if U_list:
            self.U_list = U_list
        elif precompute_unitary:
            self.U_list = qc.propagators(expand=False)
        else:
            self.U_list = qc.propagators()

        self.ops = []
        self.inds_list = []

        if precompute_unitary:
            self._process_ops_precompute()
        else:
            self._process_ops()

        self.initialize(state, cbits, measure_results)

    def _process_ops(self):
        '''
        Process list of gates (including measurements), and stores
        them in self.ops (as unitaries) for further computation.
        '''

        U_list_index = 0

        for operation in self.qc.gates:
            if isinstance(operation, Measurement):
                self.ops.append(operation)
            elif isinstance(operation, Gate):
                if operation.classical_controls:
                    self.ops.append((operation, self.U_list[U_list_index]))
                else:
                    self.ops.append(self.U_list[U_list_index])
                U_list_index += 1

    def _process_ops_precompute(self):
        '''
        Process list of gates (including measurements), aggregate
        gate unitaries (by multiplying) and store them in self.ops
        for further computation. The gate multiplication is carried out
        only for groups of matrices in between classically controlled gates
        and measurement gates.

        Examples
        --------

        If we have a circuit that looks like:

        ----|X|-----|Y|----|M0|-----|X|----

        then self.ops = [YX, M0, X]
        '''

        prev_index = 0
        U_list_index = 0

        for gate in self.qc.gates:
            if isinstance(gate, Measurement):
                continue
            else:
                self.inds_list.append(gate.get_inds(self.qc.N))

        for operation in self.qc.gates:
            if isinstance(operation, Measurement):
                if U_list_index > prev_index:
                    self.ops.append(self._compute_unitary(
                                    self.U_list[prev_index:U_list_index],
                                    self.inds_list[prev_index:U_list_index]))
                    prev_index = U_list_index
                self.ops.append(operation)

            elif isinstance(operation, Gate):
                if operation.classical_controls:
                    if U_list_index > prev_index:
                        self.ops.append(
                            self._compute_unitary(
                                    self.U_list[prev_index:U_list_index],
                                    self.inds_list[prev_index:U_list_index]))
                        prev_index = U_list_index
                    self.ops.append((operation, self.U_list[prev_index]))
                    prev_index += 1
                    U_list_index += 1
                else:
                    U_list_index += 1

        if U_list_index > prev_index:
            self.ops.append(self._compute_unitary(
                            self.U_list[prev_index:U_list_index],
                            self.inds_list[prev_index:U_list_index]))
            prev_index = U_list_index + 1
            U_list_index = prev_index

    def initialize(self, state=None, cbits=None, measure_results=None):
        '''
        Reset Simulator state variables to start a new run.

        Parameters
        ----------
        state: ket or oper
            ket or density matrix

        cbits: list of int, optional
            initial value of classical bits

        U_list: list of Qobj, optional
            list of predefined unitaries corresponding to circuit.

        measure_results : tuple of ints, optional
            optional specification of each measurement result to enable
            post-selection. If specified, the measurement results are
            set to the tuple of bits (sequentially) instead of being
            chosen at random.
        '''

        if cbits and len(cbits) == self.qc.num_cbits:
            self.cbits = cbits
        elif self.qc.num_cbits > 0:
            self.cbits = [0] * self.qc.num_cbits
        else:
            self.cbits = None

        self.state = None

        if state is not None:
            if state.shape[0] != 2 ** self.qc.N:
                raise ValueError("dimension of state is incorrect")
            if self.mode == "density_matrix_simulator" and state.isket:
                self.state = ket2dm(state)
            else:
                self.state = state

        self.probability = 1
        self.op_index = 0
        self.measure_results = measure_results
        self.measure_ind = 0

    def _compute_unitary(self, U_list, inds_list):
        '''
        Compute unitary corresponding to a product of unitaries in U_list
        and expand it to size of circuit.

        Parameters
        ----------
        U_list: list of Qobj
            list of predefined unitaries.

        inds_list: list of list of int
            list of qubit indices corresponding to each unitary in U_list

        Returns
        -------
        U: Qobj
            resultant unitary
        '''

        U_overall, overall_inds = gate_sequence_product(U_list,
                                                        inds_list=inds_list,
                                                        expand=True)

        if len(overall_inds) != self.qc.N:
            U_overall = expand_operator(U_overall,
                                        N=self.qc.N,
                                        targets=overall_inds)
        return U_overall

    def run(self, state, cbits=None, measure_results=None):
        '''
        Calculate the result of one instance of circuit run.

        Parameters
        ----------
        state : ket or oper
                state vector or density matrix input.
        cbits : List of ints, optional
                initialization of the classical bits.
        measure_results : tuple of ints, optional
                optional specification of each measurement result to enable
                post-selection. If specified, the measurement results are
                set to the tuple of bits (sequentially) instead of being
                chosen at random.

        Returns
        -------
        result: CircuitResult
            Return a CircuitResult object containing
            output state and probability.
        '''

        self.initialize(state, cbits, measure_results)
        for _ in range(len(self.ops)):
            if self.step() is None:
                break
        return CircuitResult(self.state, self.probability, self.cbits)

    def run_statistics(self, state, cbits=None):
        '''
        Calculate all the possible outputs of a circuit
        (varied by measurement gates).

        Parameters
        ----------
        state : ket
                state to be observed on specified by density matrix.
        cbits : List of ints, optional
                initialization of the classical bits.

        Returns
        -------
        result: CircuitResult
            Return a CircuitResult object containing
            output states and and their probabilities.
        '''

        probabilities = []
        states = []
        cbits_results = []

        num_measurements = len(list(filter(
                                lambda x: isinstance(x, Measurement),
                                self.qc.gates)))

        for results in product("01", repeat=num_measurements):
            run_result = self.run(state, cbits=cbits, measure_results=results)
            final_state = run_result.get_final_states(0)
            probability = run_result.get_probabilities(0)
            states.append(final_state)
            probabilities.append(probability)
            cbits_results.append(self.cbits)

        return CircuitResult(states, probabilities, cbits_results)

    def step(self):
        '''
        Return state after one step of circuit evolution
        (gate or measurement).

        Returns
        -------
        state : ket or oper
            state after one evolution step.
        '''

        op = self.ops[self.op_index]
        if isinstance(op, Measurement):
            self._apply_measurement(op)
        elif isinstance(op, tuple):
            operation, U = op
            apply_gate = all([self.cbits[i] for i
                              in operation.classical_controls])
            if apply_gate:
                if self.precompute_unitary:
                    U = expand_operator(U, self.qc.N,
                                        operation.get_inds(self.qc.N))
                self._evolve_state(U)
        else:
            self._evolve_state(op)

        self.op_index += 1
        return self.state

    def _evolve_state(self, U):
        '''
        Applies unitary to state.

        Parameters
        ----------
        U: Qobj
            unitary to be applied.
        '''

        if self.mode == "state_vector_simulator":
            self._evolve_ket(U)
        elif self.mode == "density_matrix_simulator":
            self._evolve_dm(U)
        else:
            raise NotImplementedError(
                "mode {} is not available.".format(self.mode))

    def _evolve_ket(self, U):
        '''
        Applies unitary to ket state.

        Parameters
        ----------
        U: Qobj
            unitary to be applied.
        '''

        self.state = U * self.state

    def _evolve_dm(self, U):
        '''
        Applies unitary to density matrix state.

        Parameters
        ----------
        U: Qobj
            unitary to be applied.
        '''

        self.state = U * self.state * U.dag()

    def _apply_measurement(self, operation):
        '''
        Applies measurement gate specified by operation to current state.

        Parameters
        ----------
        operation: :class:`.Measurement`
            Measurement gate in a circuit object.
        '''

        states, probabilities = operation.measurement_comp_basis(self.state)

        if self.mode == "state_vector_simulator":
            if self.measure_results:
                i = int(self.measure_results[self.measure_ind])
                self.measure_ind += 1
            else:
                probabilities = [p/sum(probabilities) for p in probabilities]
                i = np.random.choice([0, 1], p=probabilities)
            self.probability *= probabilities[i]
            self.state = states[i]
            if operation.classical_store is not None:
                self.cbits[operation.classical_store] = i

        elif self.mode == "density_matrix_simulator":
            states = list(filter(lambda x: x is not None, states))
            probabilities = list(filter(lambda x: x != 0, probabilities))
            self.state = sum(p * s for s, p in zip(states, probabilities))
        else:
            raise NotImplementedError(
                "mode {} is not available.".format(self.mode))<|MERGE_RESOLUTION|>--- conflicted
+++ resolved
@@ -49,12 +49,8 @@
                                         iswap, sqrtswap, sqrtiswap, fredkin,
                                         toffoli, controlled_gate, globalphase,
                                         expand_operator, gate_sequence_product)
-<<<<<<< HEAD
-from qutip import tensor, basis, identity, ket2dm, Qobj
-=======
 from qutip import tensor, basis, identity, ket2dm, qeye
 from qutip.qobj import Qobj
->>>>>>> d58c3109
 from qutip.measurement import measurement_statistics
 
 
