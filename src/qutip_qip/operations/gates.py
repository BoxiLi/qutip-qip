import numbers
from collections.abc import Iterable
from itertools import product
from functools import partial, reduce
from operator import mul

import warnings
import inspect
from copy import deepcopy

import numpy as np
import scipy.sparse as sp

import qutip
from qutip import Qobj, identity, qeye, sigmax, sigmay, sigmaz, tensor, fock_dm

__all__ = [
    "rx",
    "ry",
    "rz",
    "sqrtnot",
    "snot",
    "phasegate",
    "qrot",
    "x_gate",
    "y_gate",
    "z_gate",
    "cy_gate",
    "cz_gate",
    "s_gate",
    "t_gate",
    "qasmu_gate",
    "cs_gate",
    "ct_gate",
    "cphase",
    "cnot",
    "csign",
    "berkeley",
    "swapalpha",
    "swap",
    "iswap",
    "sqrtswap",
    "sqrtiswap",
    "fredkin",
    "molmer_sorensen",
    "toffoli",
    "rotation",
    "controlled_gate",
    "globalphase",
    "hadamard_transform",
    "qubit_clifford_group",
    "expand_operator",
    "gate_sequence_product",
]


#
# Single Qubit Gates
#
def _deprecation_warnings_gate_expansion():
    warnings.warn(
        "The expansion of output gate matrix is no longer included "
        "in the gate functions. "
        "To expand the output `Qobj` or permute the qubits, "
        "please use expand_operator.",
        DeprecationWarning,
        stacklevel=2,
    )


def x_gate(N=None, target=0):
    """Pauli-X gate or sigmax operator.

    Returns
    -------
    result : :class:`qutip.Qobj`
        Quantum object for operator describing
        a single-qubit rotation through pi radians around the x-axis.

    """
    if N is not None:
        _deprecation_warnings_gate_expansion()
        return expand_operator(x_gate(), dims=[2] * N, targets=target)
    return sigmax()


def y_gate(N=None, target=0):
    """Pauli-Y gate or sigmay operator.

    Returns
    -------
    result : :class:`qutip.Qobj`
        Quantum object for operator describing
        a single-qubit rotation through pi radians around the y-axis.

    """
    if N is not None:
        _deprecation_warnings_gate_expansion()
        return expand_operator(y_gate(), dims=[2] * N, targets=target)
    return sigmay()


def cy_gate(N=None, control=0, target=1):
    """Controlled Y gate.

    Returns
    -------
    result : :class:`qutip.Qobj`
        Quantum object for operator describing the rotation.

    """
    if (control == 1 and target == 0) and N is None:
        N = 2

    if N is not None:
        _deprecation_warnings_gate_expansion()
        return expand_operator(
            cy_gate(), dims=[2] * N, targets=(control, target)
        )
    return Qobj(
        [[1, 0, 0, 0], [0, 1, 0, 0], [0, 0, 0, -1j], [0, 0, 1j, 0]],
        dims=[[2, 2], [2, 2]],
    )


def z_gate(N=None, target=0):
    """Pauli-Z gate or sigmaz operator.

    Returns
    -------
    result : :class:`qutip.Qobj`
        Quantum object for operator describing
        a single-qubit rotation through pi radians around the z-axis.

    """
    if N is not None:
        _deprecation_warnings_gate_expansion()
        return expand_operator(z_gate(), dims=[2] * N, targets=target)
    return sigmaz()


def cz_gate(N=None, control=0, target=1):
    """Controlled Z gate.

    Returns
    -------
    result : :class:`qutip.Qobj`
        Quantum object for operator describing the rotation.

    """
    if (control == 1 and target == 0) and N is None:
        N = 2

    if N is not None:
        _deprecation_warnings_gate_expansion()
        return expand_operator(
            cz_gate(), dims=[2] * N, targets=(control, target)
        )
    return Qobj(
        [[1, 0, 0, 0], [0, 1, 0, 0], [0, 0, 1, 0], [0, 0, 0, -1]],
        dims=[[2, 2], [2, 2]],
    )


def s_gate(N=None, target=0):
    """Single-qubit rotation also called Phase gate or the Z90 gate.

    Returns
    -------
    result : :class:`qutip.Qobj`
        Quantum object for operator describing
        a 90 degree rotation around the z-axis.

    """
    if N is not None:
        _deprecation_warnings_gate_expansion()
        return expand_operator(s_gate(), dims=[2] * N, targets=target)
    return Qobj([[1, 0], [0, 1j]])


def cs_gate(N=None, control=0, target=1):
    """Controlled S gate.

    Returns
    -------
    result : :class:`qutip.Qobj`
        Quantum object for operator describing the rotation.

    """
    if (control == 1 and target == 0) and N is None:
        N = 2

    if N is not None:
        _deprecation_warnings_gate_expansion()
        return expand_operator(
            cs_gate(), dims=[2] * N, targets=(control, target)
        )
    return Qobj(
        [[1, 0, 0, 0], [0, 1, 0, 0], [0, 0, 1, 0], [0, 0, 0, 1j]],
        dims=[[2, 2], [2, 2]],
    )


def t_gate(N=None, target=0):
    """Single-qubit rotation related to the S gate by the relationship S=T*T.

    Returns
    -------
    result : :class:`qutip.Qobj`
        Quantum object for operator describing a phase shift of pi/4.

    """
    if N is not None:
        _deprecation_warnings_gate_expansion()
        return expand_operator(t_gate(), dims=[2] * N, targets=target)
    return Qobj([[1, 0], [0, np.exp(1j * np.pi / 4)]])


def ct_gate(N=None, control=0, target=1):
    """Controlled T gate.

    Returns
    -------
    result : :class:`qutip.Qobj`
        Quantum object for operator describing the rotation.

    """
    if (control == 1 and target == 0) and N is None:
        N = 2

    if N is not None:
        _deprecation_warnings_gate_expansion()
        return expand_operator(
            ct_gate(), dims=[2] * N, targets=(control, target)
        )
    return Qobj(
        [
            [1, 0, 0, 0],
            [0, 1, 0, 0],
            [0, 0, 1, 0],
            [0, 0, 0, np.exp(1j * np.pi / 4)],
        ],
        dims=[[2, 2], [2, 2]],
    )


def rx(phi, N=None, target=0):
    """Single-qubit rotation for operator sigmax with angle phi.

    Returns
    -------
    result : qobj
        Quantum object for operator describing the rotation.

    """
    if N is not None:
        _deprecation_warnings_gate_expansion()
        return expand_operator(rx(phi), dims=[2] * N, targets=target)
    return Qobj(
        [
            [np.cos(phi / 2), -1j * np.sin(phi / 2)],
            [-1j * np.sin(phi / 2), np.cos(phi / 2)],
        ]
    )


def ry(phi, N=None, target=0):
    """Single-qubit rotation for operator sigmay with angle phi.

    Returns
    -------
    result : qobj
        Quantum object for operator describing the rotation.

    """
    if N is not None:
        _deprecation_warnings_gate_expansion()
        return expand_operator(ry(phi), dims=[2] * N, targets=target)
    return Qobj(
        [
            [np.cos(phi / 2), -np.sin(phi / 2)],
            [np.sin(phi / 2), np.cos(phi / 2)],
        ]
    )


def rz(phi, N=None, target=0):
    """Single-qubit rotation for operator sigmaz with angle phi.

    Returns
    -------
    result : qobj
        Quantum object for operator describing the rotation.

    """
    if N is not None:
        _deprecation_warnings_gate_expansion()
        return expand_operator(rz(phi), dims=[2] * N, targets=target)
    return Qobj([[np.exp(-1j * phi / 2), 0], [0, np.exp(1j * phi / 2)]])


def sqrtnot(N=None, target=0):
    """Single-qubit square root NOT gate.

    Returns
    -------
    result : qobj
        Quantum object for operator describing the square root NOT gate.

    """
    if N is not None:
        _deprecation_warnings_gate_expansion()
        return expand_operator(sqrtnot(), dims=[2] * N, targets=target)
    return Qobj([[0.5 + 0.5j, 0.5 - 0.5j], [0.5 - 0.5j, 0.5 + 0.5j]])


def snot(N=None, target=0):
    """Quantum object representing the SNOT (Hadamard) gate.

    Returns
    -------
    snot_gate : qobj
        Quantum object representation of SNOT gate.

    Examples
    --------
    >>> snot() # doctest: +SKIP
    Quantum object: dims = [[2], [2]], \
shape = [2, 2], type = oper, isHerm = True
    Qobj data =
    [[ 0.70710678+0.j  0.70710678+0.j]
     [ 0.70710678+0.j -0.70710678+0.j]]

    """
    if N is not None:
        _deprecation_warnings_gate_expansion()
        return expand_operator(snot(), dims=[2] * N, targets=target)
    return 1 / np.sqrt(2.0) * Qobj([[1, 1], [1, -1]])


def phasegate(theta, N=None, target=0):
    """
    Returns quantum object representing the phase shift gate.

    Parameters
    ----------
    theta : float
        Phase rotation angle.

    Returns
    -------
    phase_gate : qobj
        Quantum object representation of phase shift gate.

    Examples
    --------
    >>> phasegate(pi/4) # doctest: +SKIP
    Quantum object: dims = [[2], [2]], \
shape = [2, 2], type = oper, isHerm = False
    Qobj data =
    [[ 1.00000000+0.j          0.00000000+0.j        ]
     [ 0.00000000+0.j          0.70710678+0.70710678j]]

    """
    if N is not None:
        _deprecation_warnings_gate_expansion()
        return expand_operator(phasegate(theta), dims=[2] * N, targets=target)
    return Qobj([[1, 0], [0, np.exp(1.0j * theta)]], dims=[[2], [2]])


def qrot(theta, phi, N=None, target=0):
    """
    Single qubit rotation driving by Rabi oscillation with 0 detune.

    Parameters
    ----------
    phi : float
        The inital phase of the rabi pulse.
    theta : float
        The duration of the rabi pulse.
    N : int
        Number of qubits in the system.
    target : int
        The index of the target qubit.

    Returns
    -------
    qrot_gate : :class:`qutip.Qobj`
        Quantum object representation of physical qubit rotation under
        a rabi pulse.
    """
    if N is not None:
        _deprecation_warnings_gate_expansion()
        return expand_operator(qrot(theta, phi), dims=[2] * N, targets=target)
    return Qobj(
        [
            [
                np.cos(theta / 2.0),
                -1.0j * np.exp(-1.0j * phi) * np.sin(theta / 2.0),
            ],
            [
                -1.0j * np.exp(1.0j * phi) * np.sin(theta / 2.0),
                np.cos(theta / 2.0),
            ],
        ]
    )


def qasmu_gate(args, N=None, target=0):
    """
    QASM U-gate as defined in the OpenQASM standard.

    Parameters
    ----------

    theta : float
        The argument supplied to the last RZ rotation.
    phi : float
        The argument supplied to the middle RY rotation.
    gamma : float
        The argument supplied to the first RZ rotation.
    N : int
        Number of qubits in the system.
    target : int
        The index of the target qubit.

    Returns
    -------
    qasmu_gate : :class:`qutip.Qobj`
        Quantum object representation of the QASM U-gate as defined in the
        OpenQASM standard.
    """

    theta, phi, gamma = args
    if N is not None:
        _deprecation_warnings_gate_expansion()
        return expand_operator(
            qasmu_gate([theta, phi, gamma]), dims=[2] * N, targets=target
        )
    return Qobj(rz(phi) * ry(theta) * rz(gamma))


#
# 2 Qubit Gates
#


def cphase(theta, N=2, control=0, target=1):
    """
    Returns quantum object representing the controlled phase shift gate.

    Parameters
    ----------
    theta : float
        Phase rotation angle.

    N : integer
        The number of qubits in the target space.

    control : integer
        The index of the control qubit.

    target : integer
        The index of the target qubit.

    Returns
    -------
    U : qobj
        Quantum object representation of controlled phase gate.
    """
    if N != 2 or control != 0 or target != 1:
        _deprecation_warnings_gate_expansion()

    if N < 1 or target < 0 or control < 0:
        raise ValueError("Minimum value: N=1, control=0 and target=0")

    if control >= N or target >= N:
        raise ValueError("control and target need to be smaller than N")

    U_list1 = [identity(2)] * N
    U_list2 = [identity(2)] * N

    U_list1[control] = fock_dm(2, 1)
    U_list1[target] = phasegate(theta)

    U_list2[control] = fock_dm(2, 0)

    U = tensor(U_list1) + tensor(U_list2)
    return U


def cnot(N=None, control=0, target=1):
    """
    Quantum object representing the CNOT gate.

    Returns
    -------
    cnot_gate : qobj
        Quantum object representation of CNOT gate

    Examples
    --------
    >>> cnot() # doctest: +SKIP
    Quantum object: dims = [[2, 2], [2, 2]], \
shape = [4, 4], type = oper, isHerm = True
    Qobj data =
        [[ 1.+0.j  0.+0.j  0.+0.j  0.+0.j]
         [ 0.+0.j  1.+0.j  0.+0.j  0.+0.j]
         [ 0.+0.j  0.+0.j  0.+0.j  1.+0.j]
         [ 0.+0.j  0.+0.j  1.+0.j  0.+0.j]]

    """
    if (control == 1 and target == 0) and N is None:
        N = 2

    if N is not None:
        _deprecation_warnings_gate_expansion()
        return expand_operator(cnot(), dims=[2] * N, targets=(control, target))
    return Qobj(
        [[1, 0, 0, 0], [0, 1, 0, 0], [0, 0, 0, 1], [0, 0, 1, 0]],
        dims=[[2, 2], [2, 2]],
    )


def csign(N=None, control=0, target=1):
    """
    Quantum object representing the CSIGN gate.

    Returns
    -------
    csign_gate : qobj
        Quantum object representation of CSIGN gate

    Examples
    --------
    >>> csign() # doctest: +SKIP
    Quantum object: dims = [[2, 2], [2, 2]], \
shape = [4, 4], type = oper, isHerm = True
    Qobj data =
        [[ 1.+0.j  0.+0.j  0.+0.j  0.+0.j]
         [ 0.+0.j  1.+0.j  0.+0.j  0.+0.j]
         [ 0.+0.j  0.+0.j  1.+0.j  0.+0.j]
         [ 0.+0.j  0.+0.j  0.+0.j  -1.+0.j]]

    """
    if (control == 1 and target == 0) and N is None:
        N = 2

    if N is not None:
        _deprecation_warnings_gate_expansion()
        return expand_operator(csign(), N, (control, target))
    return Qobj(
        [[1, 0, 0, 0], [0, 1, 0, 0], [0, 0, 1, 0], [0, 0, 0, -1]],
        dims=[[2, 2], [2, 2]],
    )


def berkeley(N=None, targets=[0, 1]):
    """
    Quantum object representing the Berkeley gate.

    Returns
    -------
    berkeley_gate : qobj
        Quantum object representation of Berkeley gate

    Examples
    --------
    >>> berkeley() # doctest: +SKIP
    Quantum object: dims = [[2, 2], [2, 2]], \
shape = [4, 4], type = oper, isHerm = True
    Qobj data =
        [[ cos(pi/8).+0.j  0.+0.j           0.+0.j           0.+sin(pi/8).j]
         [ 0.+0.j          cos(3pi/8).+0.j  0.+sin(3pi/8).j  0.+0.j]
         [ 0.+0.j          0.+sin(3pi/8).j  cos(3pi/8).+0.j  0.+0.j]
         [ 0.+sin(pi/8).j  0.+0.j           0.+0.j           cos(pi/8).+0.j]]

    """
    if (targets[0] == 1 and targets[1] == 0) and N is None:
        N = 2

    if N is not None:
        _deprecation_warnings_gate_expansion()
        return expand_operator(berkeley(), N, targets=targets)
    return Qobj(
        [
            [np.cos(np.pi / 8), 0, 0, 1.0j * np.sin(np.pi / 8)],
            [0, np.cos(3 * np.pi / 8), 1.0j * np.sin(3 * np.pi / 8), 0],
            [0, 1.0j * np.sin(3 * np.pi / 8), np.cos(3 * np.pi / 8), 0],
            [1.0j * np.sin(np.pi / 8), 0, 0, np.cos(np.pi / 8)],
        ],
        dims=[[2, 2], [2, 2]],
    )


def swapalpha(alpha, N=None, targets=[0, 1]):
    """
    Quantum object representing the SWAPalpha gate.

    Returns
    -------
    swapalpha_gate : qobj
        Quantum object representation of SWAPalpha gate

    Examples
    --------
    >>> swapalpha(alpha) # doctest: +SKIP
    Quantum object: dims = [[2, 2], [2, 2]], \
shape = [4, 4], type = oper, isHerm = True
    Qobj data =
    [[ 1.+0.j  0.+0.j                    0.+0.j                    0.+0.j]
     [ 0.+0.j  0.5*(1 + exp(j*pi*alpha)  0.5*(1 - exp(j*pi*alpha)  0.+0.j]
     [ 0.+0.j  0.5*(1 - exp(j*pi*alpha)  0.5*(1 + exp(j*pi*alpha)  0.+0.j]
     [ 0.+0.j  0.+0.j                    0.+0.j                    1.+0.j]]

    """
    if (targets[0] == 1 and targets[1] == 0) and N is None:
        N = 2

    if N is not None:
        _deprecation_warnings_gate_expansion()
        return expand_operator(swapalpha(alpha), N, targets=targets)
    return Qobj(
        [
            [1, 0, 0, 0],
            [
                0,
                0.5 * (1 + np.exp(1.0j * np.pi * alpha)),
                0.5 * (1 - np.exp(1.0j * np.pi * alpha)),
                0,
            ],
            [
                0,
                0.5 * (1 - np.exp(1.0j * np.pi * alpha)),
                0.5 * (1 + np.exp(1.0j * np.pi * alpha)),
                0,
            ],
            [0, 0, 0, 1],
        ],
        dims=[[2, 2], [2, 2]],
    )


def swap(N=None, targets=[0, 1]):
    """Quantum object representing the SWAP gate.

    Returns
    -------
    swap_gate : qobj
        Quantum object representation of SWAP gate

    Examples
    --------
    >>> swap() # doctest: +SKIP
    Quantum object: dims = [[2, 2], [2, 2]], \
shape = [4, 4], type = oper, isHerm = True
    Qobj data =
    [[ 1.+0.j  0.+0.j  0.+0.j  0.+0.j]
     [ 0.+0.j  0.+0.j  1.+0.j  0.+0.j]
     [ 0.+0.j  1.+0.j  0.+0.j  0.+0.j]
     [ 0.+0.j  0.+0.j  0.+0.j  1.+0.j]]

    """
    if targets != [0, 1] and N is None:
        N = 2

    if N is not None:
        _deprecation_warnings_gate_expansion()
        return expand_operator(swap(), dims=[2] * N, targets=targets)
    return Qobj(
        [[1, 0, 0, 0], [0, 0, 1, 0], [0, 1, 0, 0], [0, 0, 0, 1]],
        dims=[[2, 2], [2, 2]],
    )


def iswap(N=None, targets=[0, 1]):
    """Quantum object representing the iSWAP gate.

    Returns
    -------
    iswap_gate : qobj
        Quantum object representation of iSWAP gate

    Examples
    --------
    >>> iswap() # doctest: +SKIP
    Quantum object: dims = [[2, 2], [2, 2]], \
shape = [4, 4], type = oper, isHerm = False
    Qobj data =
    [[ 1.+0.j  0.+0.j  0.+0.j  0.+0.j]
     [ 0.+0.j  0.+0.j  0.+1.j  0.+0.j]
     [ 0.+0.j  0.+1.j  0.+0.j  0.+0.j]
     [ 0.+0.j  0.+0.j  0.+0.j  1.+0.j]]
    """
    if targets != [0, 1] and N is None:
        N = 2

    if N is not None:
        _deprecation_warnings_gate_expansion()
        return expand_operator(iswap(), dims=[2] * N, targets=targets)
    return Qobj(
        [[1, 0, 0, 0], [0, 0, 1j, 0], [0, 1j, 0, 0], [0, 0, 0, 1]],
        dims=[[2, 2], [2, 2]],
    )


def sqrtswap(N=None, targets=[0, 1]):
    """Quantum object representing the square root SWAP gate.

    Returns
    -------
    sqrtswap_gate : qobj
        Quantum object representation of square root SWAP gate

    """
    if targets != [0, 1] and N is None:
        N = 2

    if N is not None:
        _deprecation_warnings_gate_expansion()
        return expand_operator(sqrtswap(), dims=[2] * N, targets=targets)
    return Qobj(
        np.array(
            [
                [1, 0, 0, 0],
                [0, 0.5 + 0.5j, 0.5 - 0.5j, 0],
                [0, 0.5 - 0.5j, 0.5 + 0.5j, 0],
                [0, 0, 0, 1],
            ]
        ),
        dims=[[2, 2], [2, 2]],
    )


def sqrtiswap(N=None, targets=[0, 1]):
    """Quantum object representing the square root iSWAP gate.

    Returns
    -------
    sqrtiswap_gate : qobj
        Quantum object representation of square root iSWAP gate

    Examples
    --------
    >>> sqrtiswap() # doctest: +SKIP
    Quantum object: dims = [[2, 2], [2, 2]], \
shape = [4, 4], type = oper, isHerm = False
    Qobj data =
    [[ 1.00000000+0.j   0.00000000+0.j   \
       0.00000000+0.j          0.00000000+0.j]
     [ 0.00000000+0.j   0.70710678+0.j   \
       0.00000000-0.70710678j  0.00000000+0.j]
     [ 0.00000000+0.j   0.00000000-0.70710678j\
       0.70710678+0.j          0.00000000+0.j]
     [ 0.00000000+0.j   0.00000000+0.j   \
       0.00000000+0.j          1.00000000+0.j]]

    """
    if targets != [0, 1] and N is None:
        N = 2

    if N is not None:
        _deprecation_warnings_gate_expansion()
        return expand_operator(sqrtiswap(), N, targets=targets)
    return Qobj(
        np.array(
            [
                [1, 0, 0, 0],
                [0, 1 / np.sqrt(2), 1j / np.sqrt(2), 0],
                [0, 1j / np.sqrt(2), 1 / np.sqrt(2), 0],
                [0, 0, 0, 1],
            ]
        ),
        dims=[[2, 2], [2, 2]],
    )


def molmer_sorensen(theta, N=None, targets=[0, 1]):
    """
    Quantum object of a Mølmer–Sørensen gate.

    Parameters
    ----------
    theta: float
        The duration of the interaction pulse.
    N: int
        Number of qubits in the system.
    target: int
        The indices of the target qubits.

    Returns
    -------
    molmer_sorensen_gate : :class:`qutip.Qobj`
        Quantum object representation of the Mølmer–Sørensen gate.
    """
    if targets != [0, 1] and N is None:
        N = 2

    if N is not None:
        _deprecation_warnings_gate_expansion()
        return expand_operator(
            molmer_sorensen(theta), dims=[2] * N, targets=targets
        )
    return Qobj(
        [
            [np.cos(theta / 2.0), 0, 0, -1.0j * np.sin(theta / 2.0)],
            [0, np.cos(theta / 2.0), -1.0j * np.sin(theta / 2.0), 0],
            [0, -1.0j * np.sin(theta / 2.0), np.cos(theta / 2.0), 0],
            [-1.0j * np.sin(theta / 2.0), 0, 0, np.cos(theta / 2.0)],
        ],
        dims=[[2, 2], [2, 2]],
    )


#
# 3 Qubit Gates
#


def fredkin(N=None, control=0, targets=[1, 2]):
    """Quantum object representing the Fredkin gate.

    Returns
    -------
    fredkin_gate : qobj
        Quantum object representation of Fredkin gate.

    Examples
    --------
    >>> fredkin() # doctest: +SKIP
    Quantum object: dims = [[2, 2, 2], [2, 2, 2]], \
shape = [8, 8], type = oper, isHerm = True
    Qobj data =
        [[ 1.+0.j  0.+0.j  0.+0.j  0.+0.j  0.+0.j  0.+0.j  0.+0.j  0.+0.j]
         [ 0.+0.j  1.+0.j  0.+0.j  0.+0.j  0.+0.j  0.+0.j  0.+0.j  0.+0.j]
         [ 0.+0.j  0.+0.j  1.+0.j  0.+0.j  0.+0.j  0.+0.j  0.+0.j  0.+0.j]
         [ 0.+0.j  0.+0.j  0.+0.j  1.+0.j  0.+0.j  0.+0.j  0.+0.j  0.+0.j]
         [ 0.+0.j  0.+0.j  0.+0.j  0.+0.j  1.+0.j  0.+0.j  0.+0.j  0.+0.j]
         [ 0.+0.j  0.+0.j  0.+0.j  0.+0.j  0.+0.j  0.+0.j  1.+0.j  0.+0.j]
         [ 0.+0.j  0.+0.j  0.+0.j  0.+0.j  0.+0.j  1.+0.j  0.+0.j  0.+0.j]
         [ 0.+0.j  0.+0.j  0.+0.j  0.+0.j  0.+0.j  0.+0.j  0.+0.j  1.+0.j]]

    """
    if [control, targets[0], targets[1]] != [0, 1, 2] and N is None:
        N = 3

    if N is not None:
        _deprecation_warnings_gate_expansion()
        return expand_operator(
            fredkin(), dims=[2] * N, targets=(control,) + tuple(targets)
        )
    return Qobj(
        [
            [1, 0, 0, 0, 0, 0, 0, 0],
            [0, 1, 0, 0, 0, 0, 0, 0],
            [0, 0, 1, 0, 0, 0, 0, 0],
            [0, 0, 0, 1, 0, 0, 0, 0],
            [0, 0, 0, 0, 1, 0, 0, 0],
            [0, 0, 0, 0, 0, 0, 1, 0],
            [0, 0, 0, 0, 0, 1, 0, 0],
            [0, 0, 0, 0, 0, 0, 0, 1],
        ],
        dims=[[2, 2, 2], [2, 2, 2]],
    )


def toffoli(N=None, controls=[0, 1], target=2):
    """Quantum object representing the Toffoli gate.

    Returns
    -------
    toff_gate : qobj
        Quantum object representation of Toffoli gate.

    Examples
    --------
    >>> toffoli() # doctest: +SKIP
    Quantum object: dims = [[2, 2, 2], [2, 2, 2]], \
                    shape = [8, 8], type = oper, isHerm = True
    Qobj data =
        [[ 1.+0.j  0.+0.j  0.+0.j  0.+0.j  0.+0.j  0.+0.j  0.+0.j  0.+0.j]
         [ 0.+0.j  1.+0.j  0.+0.j  0.+0.j  0.+0.j  0.+0.j  0.+0.j  0.+0.j]
         [ 0.+0.j  0.+0.j  1.+0.j  0.+0.j  0.+0.j  0.+0.j  0.+0.j  0.+0.j]
         [ 0.+0.j  0.+0.j  0.+0.j  1.+0.j  0.+0.j  0.+0.j  0.+0.j  0.+0.j]
         [ 0.+0.j  0.+0.j  0.+0.j  0.+0.j  1.+0.j  0.+0.j  0.+0.j  0.+0.j]
         [ 0.+0.j  0.+0.j  0.+0.j  0.+0.j  0.+0.j  1.+0.j  0.+0.j  0.+0.j]
         [ 0.+0.j  0.+0.j  0.+0.j  0.+0.j  0.+0.j  0.+0.j  0.+0.j  1.+0.j]
         [ 0.+0.j  0.+0.j  0.+0.j  0.+0.j  0.+0.j  0.+0.j  1.+0.j  0.+0.j]]


    """
    if [controls[0], controls[1], target] != [0, 1, 2] and N is None:
        N = 3

    if N is not None:
        _deprecation_warnings_gate_expansion()
        return expand_operator(
            toffoli(), dims=[2] * N, targets=tuple(controls) + (target,)
        )
    return Qobj(
        [
            [1, 0, 0, 0, 0, 0, 0, 0],
            [0, 1, 0, 0, 0, 0, 0, 0],
            [0, 0, 1, 0, 0, 0, 0, 0],
            [0, 0, 0, 1, 0, 0, 0, 0],
            [0, 0, 0, 0, 1, 0, 0, 0],
            [0, 0, 0, 0, 0, 1, 0, 0],
            [0, 0, 0, 0, 0, 0, 0, 1],
            [0, 0, 0, 0, 0, 0, 1, 0],
        ],
        dims=[[2, 2, 2], [2, 2, 2]],
    )


#
# Miscellaneous Gates
#


def rotation(op, phi, N=None, target=0):
    """Single-qubit rotation for operator op with angle phi.

    Returns
    -------
    result : qobj
        Quantum object for operator describing the rotation.

    """
    if N is not None:
        _deprecation_warnings_gate_expansion()
        return expand_operator(rotation(op, phi), N, target)
    return (-1j * op * phi / 2).expm()


def controlled_gate(
    U,
    controls=0,
    targets=1,
    N=None,
    control_value=1,
):
    """
    Create an N-qubit controlled gate from a single-qubit gate U with the given
    control and target qubits.

    Parameters
    ----------
    U : :class:`qutip.Qobj`
        An arbitrary unitary gate.
    controls : list of int
        The index of the first control qubit.
    targets : list of int
        The index of the target qubit.
    N : int
        The total number of qubits.
    control_value : int
        The decimal value of the controlled qubits that activates the gate U.

    Returns
    -------
    result : qobj
        Quantum object representing the controlled-U gate.
    """
    # Compatibility
    if not isinstance(targets, Iterable):
        controls = [controls]
    if not isinstance(targets, Iterable):
        targets = [targets]
    num_controls = len(controls)
    num_targets = len(U.dims[0])
    N = num_controls + num_targets if N is None else N

    # First, assume that the last qubit is the target and control qubits are
    # in the increasing order.
    # The control_value is the location of this unitary.
    block_matrices = [np.array([[1, 0], [0, 1]])] * 2**num_controls
    block_matrices[control_value] = U.full()
    from scipy.linalg import block_diag  # move this to the top of the file

    result = block_diag(*block_matrices)
    result = Qobj(result, dims=[[2] * (num_controls + num_targets)] * 2)

    # Expand it to N qubits and permute qubits labelling
    if controls + targets == list(range(N)):
        return result
    else:
        return expand_operator(result, N, targets=controls + targets)


def globalphase(theta, N=1):
    """
    Returns quantum object representing the global phase shift gate.

    Parameters
    ----------
    theta : float
        Phase rotation angle.

    Returns
    -------
    phase_gate : qobj
        Quantum object representation of global phase shift gate.

    Examples
    --------
    >>> phasegate(pi/4) # doctest: +SKIP
    Quantum object: dims = [[2], [2]], \
shape = [2, 2], type = oper, isHerm = False
    Qobj data =
    [[ 0.70710678+0.70710678j          0.00000000+0.j]
     [ 0.00000000+0.j          0.70710678+0.70710678j]]

    """
    data = np.exp(1.0j * theta) * sp.eye(
        2**N, 2**N, dtype=complex, format="csr"
    )
    return Qobj(data, dims=[[2] * N, [2] * N])


#
# Operation on Gates
#


def _hamming_distance(x, bits=32):
    """
    Calculate the bit-wise Hamming distance of x from 0: That is, the number
    1s in the integer x.
    """
    tot = 0
    while x:
        tot += 1
        x &= x - 1
    return tot


def hadamard_transform(N=1):
    """Quantum object representing the N-qubit Hadamard gate.

    Returns
    -------
    q : qobj
        Quantum object representation of the N-qubit Hadamard gate.

    """
    data = [[1, 1], [1, -1]]
    H = Qobj(data) / np.sqrt(2)

    return tensor([H] * N)


def _powers(op, N):
    """
    Generator that yields powers of an operator `op`,
    through to `N`.
    """
    acc = qeye(op.dims[0])
    yield acc

    for _ in range(N - 1):
        acc *= op
        yield acc


def qubit_clifford_group(N=None, target=0):
    """
    Generates the Clifford group on a single qubit,
    using the presentation of the group given by Ross and Selinger
    (http://www.mathstat.dal.ca/~selinger/newsynth/).

    Parameters
    ----------

    N : int or None
        Number of qubits on which each operator is to be defined
        (default: 1).
    target : int
        Index of the target qubit on which the single-qubit
        Clifford operators are to act.

    Yields
    ------

    op : Qobj
        Clifford operators, represented as Qobj instances.

    """

    # The Ross-Selinger presentation of the single-qubit Clifford
    # group expresses each element in the form C_{ijk} = E^i X^j S^k
    # for gates E, X and S, and for i in range(3), j in range(2) and
    # k in range(4).
    #
    # We start by defining these gates. E is defined in terms of H,
    # \omega and S, so we define \omega and H first.
    w = np.exp(1j * 2 * np.pi / 8)
    H = snot()

    X = sigmax()
    S = phasegate(np.pi / 2)
    E = H * (S**3) * w**3

    for op in map(
        partial(reduce, mul),
        product(_powers(E, 3), _powers(X, 2), _powers(S, 4)),
    ):
        # partial(reduce, mul) returns a function that takes products
        # of its argument, by analogy to sum. Note that by analogy,
        # sum can be written as partial(reduce, add).

        # product(...) yields the Cartesian product of its arguments.
        # Here, each element is a tuple (E**i, X**j, S**k) such that
        # partial(reduce, mul) acting on the tuple yields E**i * X**j * S**k.

        # Finally, we optionally expand the gate.
        if N is not None:
            yield expand_operator(op, N, target)
        else:
            yield op


#
# Gate Expand
#


<<<<<<< HEAD
def gate_expand_1toN(U, N, target):
    """
    Create a Qobj representing a one-qubit gate that act on a system with N
    qubits.

    Parameters
    ----------
    U : Qobj
        The one-qubit gate

    N : integer
        The number of qubits in the target space.

    target : integer
        The index of the target qubit.

    Returns
    -------
    gate : qobj
        Quantum object representation of N-qubit gate.

    """

    if N < 1:
        raise ValueError("integer N must be larger or equal to 1")

    if target >= N:
        raise ValueError("target must be integer < integer N")

    return tensor(
        [identity(2)] * (target) + [U] + [identity(2)] * (N - target - 1)
    )


def gate_expand_2toN(U, N, control=None, target=None, targets=None):
    """
    Create a Qobj representing a two-qubit gate that act on a system with N
    qubits.

    Parameters
    ----------
    U : Qobj
        The two-qubit gate

    N : integer
        The number of qubits in the target space.

    control : integer
        The index of the control qubit.

    target : integer
        The index of the target qubit.

    targets : list
        List of target qubits.

    Returns
    -------
    gate : qobj
        Quantum object representation of N-qubit gate.

    """

    if targets is not None:
        control, target = targets

    if control is None or target is None:
        raise ValueError("Specify value of control and target")

    if N < 2:
        raise ValueError("integer N must be larger or equal to 2")

    if control >= N or target >= N:
        raise ValueError("control and not target must be integer < integer N")

    if control == target:
        raise ValueError("target and not control cannot be equal")

    p = list(range(N))

    if target == 0 and control == 1:
        p[control], p[target] = p[target], p[control]

    elif target == 0:
        p[1], p[target] = p[target], p[1]
        p[1], p[control] = p[control], p[1]

    else:
        p[1], p[target] = p[target], p[1]
        p[0], p[control] = p[control], p[0]

    return tensor([U] + [identity(2)] * (N - 2)).permute(p)


def gate_expand_3toN(U, N, controls=[0, 1], target=2):
    """
    Create a Qobj representing a three-qubit gate that act on a system with N
    qubits.

    Parameters
    ----------
    U : Qobj
        The three-qubit gate

    N : integer
        The number of qubits in the target space.

    controls : list
        The list of the control qubits.

    target : integer
        The index of the target qubit.

    Returns
    -------
    gate : qobj
        Quantum object representation of N-qubit gate.

    """

    if N < 3:
        raise ValueError("integer N must be larger or equal to 3")

    if controls[0] >= N or controls[1] >= N or target >= N:
        raise ValueError(
            "control and not target is None." " Must be integer < integer N"
        )

    if (
        controls[0] == target
        or controls[1] == target
        or controls[0] == controls[1]
    ):
        raise ValueError(
            "controls[0], controls[1], and target" " cannot be equal"
        )

    p = list(range(N))
    p1 = list(range(N))
    p2 = list(range(N))

    if controls[0] <= 2 and controls[1] <= 2 and target <= 2:
        p[controls[0]] = 0
        p[controls[1]] = 1
        p[target] = 2

    #
    # N > 3 cases
    #

    elif controls[0] == 0 and controls[1] == 1:
        p[2], p[target] = p[target], p[2]

    elif controls[0] == 0 and target == 2:
        p[1], p[controls[1]] = p[controls[1]], p[1]

    elif controls[1] == 1 and target == 2:
        p[0], p[controls[0]] = p[controls[0]], p[0]

    elif controls[0] == 1 and controls[1] == 0:
        p[controls[1]], p[controls[0]] = p[controls[0]], p[controls[1]]
        p2[2], p2[target] = p2[target], p2[2]
        p = [p2[p[k]] for k in range(N)]

    elif controls[0] == 2 and target == 0:
        p[target], p[controls[0]] = p[controls[0]], p[target]
        p1[1], p1[controls[1]] = p1[controls[1]], p1[1]
        p = [p1[p[k]] for k in range(N)]

    elif controls[1] == 2 and target == 1:
        p[target], p[controls[1]] = p[controls[1]], p[target]
        p1[0], p1[controls[0]] = p1[controls[0]], p1[0]
        p = [p1[p[k]] for k in range(N)]

    elif controls[0] == 1 and controls[1] == 2:
        #  controls[0] -> controls[1] -> target -> outside
        p[0], p[1] = p[1], p[0]
        p[0], p[2] = p[2], p[0]
        p[0], p[target] = p[target], p[0]

    elif controls[0] == 2 and target == 1:
        #  controls[0] -> target -> controls[1] -> outside
        p[0], p[2] = p[2], p[0]
        p[0], p[1] = p[1], p[0]
        p[0], p[controls[1]] = p[controls[1]], p[0]

    elif controls[1] == 0 and controls[0] == 2:
        #  controls[1] -> controls[0] -> target -> outside
        p[1], p[0] = p[0], p[1]
        p[1], p[2] = p[2], p[1]
        p[1], p[target] = p[target], p[1]

    elif controls[1] == 2 and target == 0:
        #  controls[1] -> target -> controls[0] -> outside
        p[1], p[2] = p[2], p[1]
        p[1], p[0] = p[0], p[1]
        p[1], p[controls[0]] = p[controls[0]], p[1]

    elif target == 1 and controls[1] == 0:
        #  target -> controls[1] -> controls[0] -> outside
        p[2], p[1] = p[1], p[2]
        p[2], p[0] = p[0], p[2]
        p[2], p[controls[0]] = p[controls[0]], p[2]

    elif target == 0 and controls[0] == 1:
        #  target -> controls[0] -> controls[1] -> outside
        p[2], p[0] = p[0], p[2]
        p[2], p[1] = p[1], p[2]
        p[2], p[controls[1]] = p[controls[1]], p[2]

    elif controls[0] == 0 and controls[1] == 2:
        #  controls[0] -> self, controls[1] -> target -> outside
        p[1], p[2] = p[2], p[1]
        p[1], p[target] = p[target], p[1]

    elif controls[1] == 1 and controls[0] == 2:
        #  controls[1] -> self, controls[0] -> target -> outside
        p[0], p[2] = p[2], p[0]
        p[0], p[target] = p[target], p[0]

    elif target == 2 and controls[0] == 1:
        #  target -> self, controls[0] -> controls[1] -> outside
        p[0], p[1] = p[1], p[0]
        p[0], p[controls[1]] = p[controls[1]], p[0]

    #
    # N > 4 cases
    #

    elif controls[0] == 1 and controls[1] > 2 and target > 2:
        #  controls[0] -> controls[1] -> outside, target -> outside
        p[0], p[1] = p[1], p[0]
        p[0], p[controls[1]] = p[controls[1]], p[0]
        p[2], p[target] = p[target], p[2]

    elif controls[0] == 2 and controls[1] > 2 and target > 2:
        #  controls[0] -> target -> outside, controls[1] -> outside
        p[0], p[2] = p[2], p[0]
        p[0], p[target] = p[target], p[0]
        p[1], p[controls[1]] = p[controls[1]], p[1]

    elif controls[1] == 2 and controls[0] > 2 and target > 2:
        #  controls[1] -> target -> outside, controls[0] -> outside
        p[1], p[2] = p[2], p[1]
        p[1], p[target] = p[target], p[1]
        p[0], p[controls[0]] = p[controls[0]], p[0]

    else:
        p[0], p[controls[0]] = p[controls[0]], p[0]
        p1[1], p1[controls[1]] = p1[controls[1]], p1[1]
        p2[2], p2[target] = p2[target], p2[2]
        p = [p[p1[p2[k]]] for k in range(N)]

    return tensor([U] + [identity(2)] * (N - 3)).permute(p)


def _check_qubits_oper(oper, dims=None, targets=None):
=======
def _check_oper_dims(oper, dims=None, targets=None):
>>>>>>> 5790ddcc
    """
    Check if the given operator is valid.

    Parameters
    ----------
    oper : :class:`qutip.Qobj`
        The quantum object to be checked.
    dims : list, optional
        A list of integer for the dimension of each composite system.
        e.g ``[2, 2, 2, 2, 2]`` for 5 qubits system.
    targets : int or list of int, optional
        The indices of subspace that are acted on.
    """
    # if operator matches N
    if not isinstance(oper, Qobj) or oper.dims[0] != oper.dims[1]:
        raise ValueError(
            "The operator is not an "
            "Qobj with the same input and output dimensions."
        )
    # if operator dims matches the target dims
    if dims is not None and targets is not None:
        targ_dims = [dims[t] for t in targets]
        if oper.dims[0] != targ_dims:
            raise ValueError(
                "The operator dims {} do not match "
                "the target dims {}.".format(oper.dims[0], targ_dims)
            )


def _targets_to_list(targets, oper=None, N=None):
    """
    transform targets to a list and check validity.

    Parameters
    ----------
    targets : int or list of int
        The indices of subspace that are acted on.
    oper : :class:`qutip.Qobj`, optional
        An operator, the type of the :class:`qutip.Qobj`
        has to be an operator
        and the dimension matches the tensored qubit Hilbert space
        e.g. dims = ``[[2, 2, 2], [2, 2, 2]]``
    N : int, optional
        The number of subspace in the system.
    """
    # if targets is a list of integer
    if targets is None:
        targets = list(range(len(oper.dims[0])))
    if not hasattr(targets, "__iter__"):
        targets = [targets]
    if not all([isinstance(t, numbers.Integral) for t in targets]):
        raise TypeError("targets should be an integer or a list of integer")
    # if targets has correct length
    if oper is not None:
        req_num = len(oper.dims[0])
        if len(targets) != req_num:
            raise ValueError(
                "The given operator needs {} "
                "target qutbis, "
                "but {} given.".format(req_num, len(targets))
            )
    # if targets is smaller than N
    if N is not None:
        if not all([t < N for t in targets]):
            raise ValueError("Targets must be smaller than N={}.".format(N))
    return targets


def expand_operator(
    oper, N=None, targets=None, dims=None, cyclic_permutation=False
):
    """
    Expand an operator to one that acts on a system with desired dimensions.

    Parameters
    ----------
    oper : :class:`qutip.Qobj`
        An operator that act on the subsystem, has to be an operator and the
        dimension matches the tensored dims Hilbert space
        e.g. oper.dims = ``[[2, 3], [2, 3]]``
    dims : list
        A list of integer for the dimension of each composite system.
        E.g ``[2, 3, 2, 3, 4]``.
    targets : int or list of int
        The indices of subspace that are acted on.
        Permutation can also be realized by changing the orders of the indices.
    N : int
         Deprecated. Number of qubits. Please use `dims`.
    cyclic_permutation : boolean, optional
        Deprecated.
        Expand for all cyclic permutation of the targets.
        E.g. if ``N=3`` and `oper` is a 2-qubit operator,
        the result will be a list of three operators,
        each acting on qubits 0 and 1, 1 and 2, 2 and 0.

    Returns
    -------
    expanded_oper : :class:`qutip.Qobj`
        The expanded operator acting on a system with desired dimension.

    Examples
    --------
    >>> from qutip_qip.operations import expand_operator, x_gate, cnot
    >>> import qutip
    >>> expand_operator(x_gate(), dims=[2,3], targets=[0]) # doctest: +NORMALIZE_WHITESPACE
    Quantum object: dims = [[2, 3], [2, 3]], shape = (6, 6), type = oper, isherm = True
    Qobj data =
    [[0. 0. 0. 1. 0. 0.]
     [0. 0. 0. 0. 1. 0.]
     [0. 0. 0. 0. 0. 1.]
     [1. 0. 0. 0. 0. 0.]
     [0. 1. 0. 0. 0. 0.]
     [0. 0. 1. 0. 0. 0.]]
    >>> expand_operator(cnot(), dims=[2,2,2], targets=[1, 2]) # doctest: +NORMALIZE_WHITESPACE
    Quantum object: dims = [[2, 2, 2], [2, 2, 2]], shape = (8,
    8), type = oper, isherm = True
    Qobj data =
    [[1. 0. 0. 0. 0. 0. 0. 0.]
     [0. 1. 0. 0. 0. 0. 0. 0.]
     [0. 0. 0. 1. 0. 0. 0. 0.]
     [0. 0. 1. 0. 0. 0. 0. 0.]
     [0. 0. 0. 0. 1. 0. 0. 0.]
     [0. 0. 0. 0. 0. 1. 0. 0.]
     [0. 0. 0. 0. 0. 0. 0. 1.]
     [0. 0. 0. 0. 0. 0. 1. 0.]]
    >>> expand_operator(cnot(), dims=[2, 2, 2], targets=[2, 0]) # doctest: +NORMALIZE_WHITESPACE
    Quantum object: dims = [[2, 2, 2], [2, 2, 2]], shape = (8,
    8), type = oper, isherm = True
    Qobj data =
    [[1. 0. 0. 0. 0. 0. 0. 0.]
     [0. 0. 0. 0. 0. 1. 0. 0.]
     [0. 0. 1. 0. 0. 0. 0. 0.]
     [0. 0. 0. 0. 0. 0. 0. 1.]
     [0. 0. 0. 0. 1. 0. 0. 0.]
     [0. 1. 0. 0. 0. 0. 0. 0.]
     [0. 0. 0. 0. 0. 0. 1. 0.]
     [0. 0. 0. 1. 0. 0. 0. 0.]]
    """
    if N is not None:
        warnings.warn(
            "The function expand_operator has been generalized to "
            "arbitrary subsystems instead of only qubit systems."
            "Please use the new signature e.g.\n"
            "expand_operator(oper, dims=[2, 3, 2, 2], targets=2)",
            DeprecationWarning,
        )
    if dims is not None and N is None:
        if not isinstance(dims, Iterable):
            f"dims needs to be an interable {not type(dims)}."
        N = len(dims)  # backward compatibility
    if dims is None:
        dims = [2] * N
    targets = _targets_to_list(targets, oper=oper, N=N)
    _check_oper_dims(oper, dims=dims, targets=targets)

    # Call expand_operator for all cyclic permutation of the targets.
    if cyclic_permutation:
        warnings.warn(
            "cyclic_permutation is deprecated, "
            "please use loop through different targets manually.",
            DeprecationWarning,
        )
        oper_list = []
        for i in range(N):
            new_targets = np.mod(np.array(targets) + i, N)
            oper_list.append(
                expand_operator(oper, N=N, targets=new_targets, dims=dims)
            )
        return oper_list

    # Generate the correct order for permutation,
    # eg. if N = 5, targets = [3,0], the order is [1,2,3,0,4].
    # If the operator is cnot,
    # this order means that the 3rd qubit controls the 0th qubit.
    new_order = [0] * N
    for i, t in enumerate(targets):
        new_order[t] = i
    # allocate the rest qutbits (not targets) to the empty
    # position in new_order
    rest_pos = [q for q in list(range(N)) if q not in targets]
    rest_qubits = list(range(len(targets), N))
    for i, ind in enumerate(rest_pos):
        new_order[ind] = rest_qubits[i]
    id_list = [identity(dims[i]) for i in rest_pos]
    return tensor([oper] + id_list).permute(new_order)


def gate_sequence_product(
    U_list, left_to_right=True, inds_list=None, expand=False
):
    """
    Calculate the overall unitary matrix for a given list of unitary operations.

    Parameters
    ----------
    U_list: list
        List of gates implementing the quantum circuit.

    left_to_right: Boolean, optional
        Check if multiplication is to be done from left to right.

    inds_list: list of list of int, optional
        If expand=True, list of qubit indices corresponding to U_list
        to which each unitary is applied.

    expand: Boolean, optional
        Check if the list of unitaries need to be expanded to full dimension.

    Returns
    -------
    U_overall : qobj
        Unitary matrix corresponding to U_list.

    overall_inds : list of int, optional
        List of qubit indices on which U_overall applies.
    """
    from ..circuit.circuitsimulator import (
        _gate_sequence_product,
        _gate_sequence_product_with_expansion,
    )

    if expand:
        return _gate_sequence_product(U_list, inds_list)
    else:
        return _gate_sequence_product_with_expansion(U_list, left_to_right)<|MERGE_RESOLUTION|>--- conflicted
+++ resolved
@@ -1124,267 +1124,7 @@
 #
 
 
-<<<<<<< HEAD
-def gate_expand_1toN(U, N, target):
-    """
-    Create a Qobj representing a one-qubit gate that act on a system with N
-    qubits.
-
-    Parameters
-    ----------
-    U : Qobj
-        The one-qubit gate
-
-    N : integer
-        The number of qubits in the target space.
-
-    target : integer
-        The index of the target qubit.
-
-    Returns
-    -------
-    gate : qobj
-        Quantum object representation of N-qubit gate.
-
-    """
-
-    if N < 1:
-        raise ValueError("integer N must be larger or equal to 1")
-
-    if target >= N:
-        raise ValueError("target must be integer < integer N")
-
-    return tensor(
-        [identity(2)] * (target) + [U] + [identity(2)] * (N - target - 1)
-    )
-
-
-def gate_expand_2toN(U, N, control=None, target=None, targets=None):
-    """
-    Create a Qobj representing a two-qubit gate that act on a system with N
-    qubits.
-
-    Parameters
-    ----------
-    U : Qobj
-        The two-qubit gate
-
-    N : integer
-        The number of qubits in the target space.
-
-    control : integer
-        The index of the control qubit.
-
-    target : integer
-        The index of the target qubit.
-
-    targets : list
-        List of target qubits.
-
-    Returns
-    -------
-    gate : qobj
-        Quantum object representation of N-qubit gate.
-
-    """
-
-    if targets is not None:
-        control, target = targets
-
-    if control is None or target is None:
-        raise ValueError("Specify value of control and target")
-
-    if N < 2:
-        raise ValueError("integer N must be larger or equal to 2")
-
-    if control >= N or target >= N:
-        raise ValueError("control and not target must be integer < integer N")
-
-    if control == target:
-        raise ValueError("target and not control cannot be equal")
-
-    p = list(range(N))
-
-    if target == 0 and control == 1:
-        p[control], p[target] = p[target], p[control]
-
-    elif target == 0:
-        p[1], p[target] = p[target], p[1]
-        p[1], p[control] = p[control], p[1]
-
-    else:
-        p[1], p[target] = p[target], p[1]
-        p[0], p[control] = p[control], p[0]
-
-    return tensor([U] + [identity(2)] * (N - 2)).permute(p)
-
-
-def gate_expand_3toN(U, N, controls=[0, 1], target=2):
-    """
-    Create a Qobj representing a three-qubit gate that act on a system with N
-    qubits.
-
-    Parameters
-    ----------
-    U : Qobj
-        The three-qubit gate
-
-    N : integer
-        The number of qubits in the target space.
-
-    controls : list
-        The list of the control qubits.
-
-    target : integer
-        The index of the target qubit.
-
-    Returns
-    -------
-    gate : qobj
-        Quantum object representation of N-qubit gate.
-
-    """
-
-    if N < 3:
-        raise ValueError("integer N must be larger or equal to 3")
-
-    if controls[0] >= N or controls[1] >= N or target >= N:
-        raise ValueError(
-            "control and not target is None." " Must be integer < integer N"
-        )
-
-    if (
-        controls[0] == target
-        or controls[1] == target
-        or controls[0] == controls[1]
-    ):
-        raise ValueError(
-            "controls[0], controls[1], and target" " cannot be equal"
-        )
-
-    p = list(range(N))
-    p1 = list(range(N))
-    p2 = list(range(N))
-
-    if controls[0] <= 2 and controls[1] <= 2 and target <= 2:
-        p[controls[0]] = 0
-        p[controls[1]] = 1
-        p[target] = 2
-
-    #
-    # N > 3 cases
-    #
-
-    elif controls[0] == 0 and controls[1] == 1:
-        p[2], p[target] = p[target], p[2]
-
-    elif controls[0] == 0 and target == 2:
-        p[1], p[controls[1]] = p[controls[1]], p[1]
-
-    elif controls[1] == 1 and target == 2:
-        p[0], p[controls[0]] = p[controls[0]], p[0]
-
-    elif controls[0] == 1 and controls[1] == 0:
-        p[controls[1]], p[controls[0]] = p[controls[0]], p[controls[1]]
-        p2[2], p2[target] = p2[target], p2[2]
-        p = [p2[p[k]] for k in range(N)]
-
-    elif controls[0] == 2 and target == 0:
-        p[target], p[controls[0]] = p[controls[0]], p[target]
-        p1[1], p1[controls[1]] = p1[controls[1]], p1[1]
-        p = [p1[p[k]] for k in range(N)]
-
-    elif controls[1] == 2 and target == 1:
-        p[target], p[controls[1]] = p[controls[1]], p[target]
-        p1[0], p1[controls[0]] = p1[controls[0]], p1[0]
-        p = [p1[p[k]] for k in range(N)]
-
-    elif controls[0] == 1 and controls[1] == 2:
-        #  controls[0] -> controls[1] -> target -> outside
-        p[0], p[1] = p[1], p[0]
-        p[0], p[2] = p[2], p[0]
-        p[0], p[target] = p[target], p[0]
-
-    elif controls[0] == 2 and target == 1:
-        #  controls[0] -> target -> controls[1] -> outside
-        p[0], p[2] = p[2], p[0]
-        p[0], p[1] = p[1], p[0]
-        p[0], p[controls[1]] = p[controls[1]], p[0]
-
-    elif controls[1] == 0 and controls[0] == 2:
-        #  controls[1] -> controls[0] -> target -> outside
-        p[1], p[0] = p[0], p[1]
-        p[1], p[2] = p[2], p[1]
-        p[1], p[target] = p[target], p[1]
-
-    elif controls[1] == 2 and target == 0:
-        #  controls[1] -> target -> controls[0] -> outside
-        p[1], p[2] = p[2], p[1]
-        p[1], p[0] = p[0], p[1]
-        p[1], p[controls[0]] = p[controls[0]], p[1]
-
-    elif target == 1 and controls[1] == 0:
-        #  target -> controls[1] -> controls[0] -> outside
-        p[2], p[1] = p[1], p[2]
-        p[2], p[0] = p[0], p[2]
-        p[2], p[controls[0]] = p[controls[0]], p[2]
-
-    elif target == 0 and controls[0] == 1:
-        #  target -> controls[0] -> controls[1] -> outside
-        p[2], p[0] = p[0], p[2]
-        p[2], p[1] = p[1], p[2]
-        p[2], p[controls[1]] = p[controls[1]], p[2]
-
-    elif controls[0] == 0 and controls[1] == 2:
-        #  controls[0] -> self, controls[1] -> target -> outside
-        p[1], p[2] = p[2], p[1]
-        p[1], p[target] = p[target], p[1]
-
-    elif controls[1] == 1 and controls[0] == 2:
-        #  controls[1] -> self, controls[0] -> target -> outside
-        p[0], p[2] = p[2], p[0]
-        p[0], p[target] = p[target], p[0]
-
-    elif target == 2 and controls[0] == 1:
-        #  target -> self, controls[0] -> controls[1] -> outside
-        p[0], p[1] = p[1], p[0]
-        p[0], p[controls[1]] = p[controls[1]], p[0]
-
-    #
-    # N > 4 cases
-    #
-
-    elif controls[0] == 1 and controls[1] > 2 and target > 2:
-        #  controls[0] -> controls[1] -> outside, target -> outside
-        p[0], p[1] = p[1], p[0]
-        p[0], p[controls[1]] = p[controls[1]], p[0]
-        p[2], p[target] = p[target], p[2]
-
-    elif controls[0] == 2 and controls[1] > 2 and target > 2:
-        #  controls[0] -> target -> outside, controls[1] -> outside
-        p[0], p[2] = p[2], p[0]
-        p[0], p[target] = p[target], p[0]
-        p[1], p[controls[1]] = p[controls[1]], p[1]
-
-    elif controls[1] == 2 and controls[0] > 2 and target > 2:
-        #  controls[1] -> target -> outside, controls[0] -> outside
-        p[1], p[2] = p[2], p[1]
-        p[1], p[target] = p[target], p[1]
-        p[0], p[controls[0]] = p[controls[0]], p[0]
-
-    else:
-        p[0], p[controls[0]] = p[controls[0]], p[0]
-        p1[1], p1[controls[1]] = p1[controls[1]], p1[1]
-        p2[2], p2[target] = p2[target], p2[2]
-        p = [p[p1[p2[k]]] for k in range(N)]
-
-    return tensor([U] + [identity(2)] * (N - 3)).permute(p)
-
-
-def _check_qubits_oper(oper, dims=None, targets=None):
-=======
 def _check_oper_dims(oper, dims=None, targets=None):
->>>>>>> 5790ddcc
     """
     Check if the given operator is valid.
 
